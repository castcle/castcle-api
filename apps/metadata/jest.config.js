/*
 * Copyright (c) 2021, Castcle and/or its affiliates. All rights reserved.
 * DO NOT ALTER OR REMOVE COPYRIGHT NOTICES OR THIS FILE HEADER.
 *
 * This code is free software; you can redistribute it and/or modify it
 * under the terms of the GNU General Public License version 3 only, as
 * published by the Free Software Foundation.
 *
 * This code is distributed in the hope that it will be useful, but WITHOUT
 * ANY WARRANTY; without even the implied warranty of MERCHANTABILITY or
 * FITNESS FOR A PARTICULAR PURPOSE. See the GNU General Public License
 * version 3 for more details (a copy is included in the LICENSE file that
 * accompanied this code).
 *
 * You should have received a copy of the GNU General Public License version
 * 3 along with this work; if not, write to the Free Software Foundation,
 * Inc., 51 Franklin St, Fifth Floor, Boston, MA 02110-1301 USA.
 *
 * Please contact Castcle, 22 Phet Kasem 47/2 Alley, Bang Khae, Bangkok,
 * Thailand 10160, or visit www.castcle.com if you need additional information
 * or have any questions.
 */

module.exports = {
  displayName: 'metadata',
  preset: '../../jest.preset.js',
  globals: {
    'ts-jest': {
      tsconfig: '<rootDir>/tsconfig.spec.json'
    }
  },
  testEnvironment: 'node',
  transform: {
    '^.+\\.[tj]s$': 'ts-jest'
  },
  moduleFileExtensions: ['ts', 'js', 'html'],
<<<<<<< HEAD
  coverageDirectory: '../../coverage/apps/metadata'
=======
  coverageDirectory: '../../coverage/apps/metadata',
  collectCoverage: true
>>>>>>> be3d4cd0
};<|MERGE_RESOLUTION|>--- conflicted
+++ resolved
@@ -34,10 +34,6 @@
     '^.+\\.[tj]s$': 'ts-jest'
   },
   moduleFileExtensions: ['ts', 'js', 'html'],
-<<<<<<< HEAD
-  coverageDirectory: '../../coverage/apps/metadata'
-=======
   coverageDirectory: '../../coverage/apps/metadata',
   collectCoverage: true
->>>>>>> be3d4cd0
 };