--- conflicted
+++ resolved
@@ -22,14 +22,10 @@
  */
 import { CommonDate } from '@castcle-api/commonDate';
 import { AuthenticationService } from '@castcle-api/database';
-<<<<<<< HEAD
 import {
   AccountAuthenIdType,
   OtpObjective
 } from '@castcle-api/database/schemas';
-=======
-import { AccountAuthenIdType } from '@castcle-api/database/schemas';
->>>>>>> 11c4a9d6
 import { CastLogger, CastLoggerOptions } from '@castcle-api/logger';
 import { Host } from '@castcle-api/utils';
 import { CastcleController } from '@castcle-api/utils/decorators';
