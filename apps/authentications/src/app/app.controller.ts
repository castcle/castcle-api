--- conflicted
+++ resolved
@@ -69,13 +69,9 @@
   VerificationPasswordBody,
   VerificationPasswordResponse,
   ForgotPasswordRequestOtpDto,
-<<<<<<< HEAD
-  ForgotPasswordResponse
-=======
   ForgotPasswordResponse,
   ForgotPasswordVerificationOtpDto,
   ResetPasswordDto
->>>>>>> 4c30979c
 } from './dtos/dto';
 import {
   GuestInterceptor,
@@ -802,9 +798,6 @@
         otp = await this.authService.forgotPasswordRequestOtpByEmail(account);
       }
     } else if (body.channel === 'mobile') {
-<<<<<<< HEAD
-      this.authService.forgotPasswordRequestByMobile(account);
-=======
       // TODO !!! wait findAccountByMobileNumber
       // account = await this.authService.getAccountFromMobileNo(
       //   body.payload.countryCode,
@@ -813,7 +806,6 @@
       // if (this.checkValidAccount(account, req)) {
       //   otp = await this.authService.forgotPasswordRequestByMobile(account);
       // }
->>>>>>> 4c30979c
     } else {
       throw new CastcleException(
         CastcleStatus.PAYLOAD_CHANNEL_MISMATCH,
@@ -840,8 +832,6 @@
     }
     return true;
   }
-<<<<<<< HEAD
-=======
 
   @ApiBearerAuth()
   @ApiResponse({
@@ -907,5 +897,4 @@
   ) {
     await this.authService.resetPassword(body.refCode, body.newPassword);
   }
->>>>>>> 4c30979c
 }