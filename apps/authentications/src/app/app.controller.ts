/*
 * Copyright (c) 2021, Castcle and/or its affiliates. All rights reserved.
 * DO NOT ALTER OR REMOVE COPYRIGHT NOTICES OR THIS FILE HEADER.
 *
 * This code is free software; you can redistribute it and/or modify it
 * under the terms of the GNU General Public License version 3 only, as
 * published by the Free Software Foundation.
 *
 * This code is distributed in the hope that it will be useful, but WITHOUT
 * ANY WARRANTY; without even the implied warranty of MERCHANTABILITY or
 * FITNESS FOR A PARTICULAR PURPOSE. See the GNU General Public License
 * version 3 for more details (a copy is included in the LICENSE file that
 * accompanied this code).
 *
 * You should have received a copy of the GNU General Public License version
 * 3 along with this work; if not, write to the Free Software Foundation,
 * Inc., 51 Franklin St, Fifth Floor, Boston, MA 02110-1301 USA.
 *
 * Please contact Castcle, 22 Phet Kasem 47/2 Alley, Bang Khae, Bangkok,
 * Thailand 10160, or visit www.castcle.com if you need additional information
 * or have any questions.
 */
import { CommonDate } from '@castcle-api/commonDate';
import { AuthenticationService } from '@castcle-api/database';
import { AccountAuthenIdType } from '@castcle-api/database/schemas';
import { Configs } from '@castcle-api/environments';
import { CastLogger, CastLoggerOptions } from '@castcle-api/logger';
import { Host } from '@castcle-api/utils';
import { FacebookClient } from '@castcle-api/utils/clients';
import { CastcleException, CastcleStatus } from '@castcle-api/utils/exception';
import {
  CredentialInterceptor,
  CredentialRequest,
  HeadersRequest,
  TokenInterceptor,
  TokenRequest
} from '@castcle-api/utils/interceptors';
import {
  Body,
  Controller,
  Get,
  HttpCode,
  Post,
  Req,
  UseInterceptors,
  Version,
  VERSION_NEUTRAL
} from '@nestjs/common';
import {
  ApiBearerAuth,
  ApiBody,
  ApiHeader,
  ApiOkResponse,
  ApiResponse
} from '@nestjs/swagger';
import { Request } from 'express';
import { AppService } from './app.service';
import {
  ChangePasswordBody,
  CheckEmailExistDto,
  CheckIdExistDto,
  CheckingResponse,
  GuestLoginDto,
  LoginDto,
  RefreshTokenResponse,
  RegisterByEmailDto,
  SocialConnectDto,
  SuggestCastcleIdReponse,
  TokenResponse,
  VerificationPasswordBody,
  VerificationPasswordResponse,
<<<<<<< HEAD
  ChangePasswordBody,
=======
>>>>>>> 59b67b41
  ForgotPasswordRequestOtpDto,
  ForgotPasswordResponse
} from './dtos/dto';
import {
  GuestInterceptor,
  GuestRequest
} from './interceptors/guest.interceptor';
import { UserAccessTokenPayload } from '@castcle-api/database/dtos';
import { AccountDocument, OtpDocument } from '@castcle-api/database/schemas';

@ApiHeader({
  name: Configs.RequiredHeaders.AcceptLanguague.name,
  description: Configs.RequiredHeaders.AcceptLanguague.description,
  example: Configs.RequiredHeaders.AcceptLanguague.example,
  required: true
})
@ApiHeader({
  name: Configs.RequiredHeaders.AcceptVersion.name,
  description: Configs.RequiredHeaders.AcceptVersion.description,
  example: Configs.RequiredHeaders.AcceptVersion.example,
  required: true
})
@Controller({
  version: '1.0'
})
export class AuthenticationController {
  constructor(
    private readonly appService: AppService,
    private authService: AuthenticationService,
    private fbClient: FacebookClient
  ) {}
  private readonly logger = new CastLogger(
    AuthenticationController.name,
    CastLoggerOptions
  );

  @ApiResponse({
    status: 400,
    description: 'will show if some of header is missing'
  })
  @ApiOkResponse({
    status: 201,
    type: CheckingResponse
  })
  @ApiBody({
    type: CheckEmailExistDto
  })
  @Post('checkEmailExists')
  @HttpCode(200)
  async checkEmailExists(
    @Req() req: HeadersRequest,
    @Body('email') email: string
  ) {
    //if there is no email in the request and email is not valid (not email )
    if (!(email && this.authService.validateEmail(email)))
      throw new CastcleException(CastcleStatus.INVALID_EMAIL, req.$language);
    try {
      const account = await this.authService.getAccountFromEmail(email);
      return {
        message: 'success message',
        payload: {
          exist: account ? true : false // true=มีในระบบ, false=ไม่มีในระบบ
        }
      };
    } catch (error) {
      throw new CastcleException(CastcleStatus.INVALID_EMAIL, req.$language);
    }
  }

  @ApiBearerAuth()
  @ApiBody({
    type: LoginDto
  })
  @ApiOkResponse({
    status: 200,
    type: TokenResponse
  })
  @UseInterceptors(CredentialInterceptor)
  @Post('login')
  @HttpCode(200)
  async login(@Req() req: CredentialRequest, @Body() body: LoginDto) {
    try {
      const account = await this.authService.getAccountFromEmail(body.username);

      if (!account)
        throw new CastcleException(CastcleStatus.INVALID_EMAIL, req.$language);
      if (await account.verifyPassword(body.password)) {
        const embedCredentialByDeviceUUID = account.credentials.find(
          (item) => item.deviceUUID === req.$credential.deviceUUID
        );
        console.debug(
          'embedCredentialByDeviceUUID',
          embedCredentialByDeviceUUID
        );
        if (embedCredentialByDeviceUUID) {
          req.$credential = await this.authService._credentialModel
            .findById(embedCredentialByDeviceUUID._id)
            .exec();
        } else {
          req.$credential = await this.authService.linkCredentialToAccount(
            req.$credential,
            account
          );
        }
        console.debug('afterCredential', req.$credential);
        const accessTokenPayload =
          await this.authService.getAccessTokenPayloadFromCredential(
            req.$credential
          );
        console.debug('accessTokenPayload', accessTokenPayload);
        const tokenResult: TokenResponse = await req.$credential.renewTokens(
          accessTokenPayload,
          {
            id: account._id as unknown as string,
            role: account.activateDate ? 'member' : 'guest'
          }
        );
        return {
          accessToken: tokenResult.accessToken,
          refreshToken: tokenResult.refreshToken
        } as TokenResponse;
      } else
        throw new CastcleException(
          CastcleStatus.INVALID_EMAIL_OR_PASSWORD,
          req.$language
        );
    } catch (error) {
      throw new CastcleException(
        CastcleStatus.INVALID_EMAIL_OR_PASSWORD,
        req.$language
      );
    }
  }

  // PLAN : !!!
  /*@Post('loginWithSocial')
  loginWithSocial() {
    return {
      accessToken: 'SflKxwRJSMeKKF2QT4fwpMeJf36POk6yJV_adQssw5c',
      refreshToken: 'dmInNOX3-Pj_52rubA56xY37Na4EW3TPvwsj5SHiPF8'
    };
  }*/

  @ApiHeader({
    name: 'Device',
    description: 'Device name',
    example: 'iPhone',
    required: true
  })
  @ApiHeader({
    name: 'Platform',
    description: 'platform',
    example: 'android',
    required: true
  })
  @ApiOkResponse({
    type: TokenResponse
  })
  @ApiBody({
    type: GuestLoginDto
  })
  @ApiResponse({
    status: 400,
    description: 'will show if some of header is missing'
  })
  @UseInterceptors(GuestInterceptor)
  @Post('guestLogin')
  async guestLogin(@Req() req: GuestRequest, @Body() body: GuestLoginDto) {
    const deviceUUID = body.deviceUUID;
    const credential = await this.authService.getGuestCredentialFromDeviceUUID(
      deviceUUID
    );
    if (credential) {
      const tokenResult: TokenResponse = await credential.renewTokens(
        {
          id: credential.account._id as unknown as string,
          role: 'guest',
          showAds: true,
          preferredLanguage: [req.$language]
        },
        {
          id: credential.account._id as unknown as string,
          role: 'guest'
        }
      );
      return tokenResult;
    } else {
      const result = await this.authService.createAccount({
        device: req.$device,
        deviceUUID: deviceUUID,
        header: { platform: req.$platform },
        languagesPreferences: [req.$language]
      });
      return {
        accessToken: result.credentialDocument.accessToken,
        refreshToken: result.credentialDocument.refreshToken
      } as TokenResponse;
    }
  }

  @ApiBearerAuth()
  @ApiResponse({
    status: 201,
    type: TokenResponse
  })
  @UseInterceptors(CredentialInterceptor)
  @Post('register')
  async register(
    @Req() req: CredentialRequest,
    @Body() body: RegisterByEmailDto
  ) {
    if (body.channel === 'email') {
      //check if this account already sign up
      const currentAccount = await this.authService.getAccountFromCredential(
        req.$credential
      );
      if (
        currentAccount &&
        currentAccount.email &&
        currentAccount.email === body.payload.email
      )
        throw new CastcleException(
          CastcleStatus.EMAIL_OR_PHONE_IS_EXIST,
          req.$language
        );
      //check if account already activate
      //check if email exist and not the same
      if (await this.authService.getAccountFromEmail(body.payload.email))
        throw new CastcleException(
          CastcleStatus.EMAIL_OR_PHONE_IS_EXIST,
          req.$language
        );
      if (!this.authService.validateEmail(body.payload.email))
        throw new CastcleException(CastcleStatus.INVALID_EMAIL, req.$language);
      //check if castcleId Exist
      const user = await this.authService.getUserFromCastcleId(
        body.payload.castcleId
      );
      //validate password
      this.appService.validatePassword(body.payload.password, req.$language);
      if (user)
        throw new CastcleException(
          CastcleStatus.USER_ID_IS_EXIST,
          req.$language
        );
      const accountActivation = await this.authService.signupByEmail(
        currentAccount,
        {
          displayId: body.payload.castcleId,
          displayName: body.payload.displayName,
          email: body.payload.email,
          password: body.payload.password
        }
      );
      //check if display id exist
      //send an email
      console.log('send email with token => ', accountActivation.verifyToken);
      await this.appService.sendRegistrationEmail(
        Host.getHostname(req),
        body.payload.email,
        accountActivation.verifyToken
      );
      //TODO !!! Need to improve this performance
      //make new token isGuest = false
      req.$credential.account.isGuest = false;
      const accessTokenPayload =
        await this.authService.getAccessTokenPayloadFromCredential(
          req.$credential
        );
      const tokenResult: TokenResponse = await req.$credential.renewTokens(
        accessTokenPayload,
        {
          id: currentAccount._id as unknown as string,
          role: 'member'
        }
      );
      return tokenResult;
    }
    throw new CastcleException(
      CastcleStatus.PAYLOAD_CHANNEL_MISMATCH,
      req.$language
    );
  }

  @ApiResponse({
    status: 201,
    type: RefreshTokenResponse
  })
  @ApiResponse({
    status: 400,
    description:
      'will show if some of header is missing or invalid refresh token'
  })
  @ApiBearerAuth()
  @UseInterceptors(TokenInterceptor)
  @Post('refreshToken')
  async refreshToken(@Req() req: TokenRequest) {
    /*
     * TODO: !!!
     * should embed  account and user for better performance
     */
    const credential = await this.authService.getCredentialFromRefreshToken(
      req.$token
    );
    if (credential && credential.isRefreshTokenValid()) {
      const accessTokenPayload =
        await this.authService.getAccessTokenPayloadFromCredential(credential);
      const newAccessToken = await credential.renewAccessToken(
        accessTokenPayload
      );
      return {
        accessToken: newAccessToken
      };
    }
    throw new CastcleException(
      CastcleStatus.INVALID_REFRESH_TOKEN,
      req.$language
    );
  }

  @ApiBearerAuth()
  @ApiResponse({
    status: 204
  })
  @ApiResponse({
    status: 403,
    description: 'will reject if token is invalid'
  })
  @Post('verificationEmail')
  @HttpCode(204)
  @UseInterceptors(TokenInterceptor)
  async verificationEmail(@Req() req: TokenRequest) {
    const accountActivation =
      await this.authService.getAccountActivationFromVerifyToken(req.$token);
    if (accountActivation && accountActivation.isVerifyTokenValid()) {
      //verify email
      const account = await this.authService.verifyAccount(accountActivation);
      if (!account)
        throw new CastcleException(
          CastcleStatus.INVALID_REFRESH_TOKEN,
          req.$language
        );
      return '';
    }
    throw new CastcleException(
      CastcleStatus.INVALID_REFRESH_TOKEN,
      req.$language
    );
  }

  @ApiBearerAuth()
  @ApiResponse({
    status: 204
  })
  @ApiResponse({
    status: 403,
    description: 'will reject if token is invalid'
  })
  @Post('requestLinkVerify')
  @HttpCode(204)
  @UseInterceptors(CredentialInterceptor)
  async requestLinkVerify(@Req() req: CredentialRequest) {
    const accountActivation =
      await this.authService.getAccountActivationFromCredential(
        req.$credential
      );
    if (!accountActivation)
      throw new CastcleException(
        CastcleStatus.INVALID_REFRESH_TOKEN,
        req.$language
      );
    const newAccountActivation = await this.authService.revokeAccountActivation(
      accountActivation
    );
    if (!accountActivation)
      throw new CastcleException(
        CastcleStatus.INVALID_REFRESH_TOKEN,
        req.$language
      );
    const account = await this.authService.getAccountFromCredential(
      req.$credential
    );
    if (!(account && account.email))
      throw new CastcleException(CastcleStatus.INVALID_EMAIL, req.$language);
    this.appService.sendRegistrationEmail(
      Host.getHostname(req),
      account.email,
      newAccountActivation.verifyToken
    );
    return '';
  }

  @ApiOkResponse({
    type: CheckingResponse
  })
  @Post('checkCastcleIdExists')
  @HttpCode(200)
  async checkCastcleIdExists(@Body() body: CheckIdExistDto) {
    const user = await this.authService.getUserFromCastcleId(body.castcleId);
    return {
      message: 'success message',
      payload: {
        exist: user ? true : false // true=มีในระบบ, false=ไม่มีในระบบ
      }
    } as CheckingResponse;
  }

  // PLAN : !!!
  /* @Post('requestOTP')
  requestOTP() {
    return {
      refCode: 'xxxxxxxx', // 8 หลัก
      objective: 'mergeAccount',
      expiresTime: '2021–06–16T11:22:33Z' // 5 นาทีจาก create
    };
  }

  @Post('verificationOTP')
  @HttpCode(204)
  verificationOTP() {
    return '';
  }

  @Post('forgotPasswordRequestOTP')
  forgotPasswordRequestOTP() {
    return {
      refCode: 'xxxxxxxx', // 8 หลัก
      expiresTime: '2021–06–16T11:22:33Z' // 5 นาทีจาก create
    };
  }*/

  @Get()
  getData() {
    const dt = new CommonDate();
    const birthDay = dt.getDateFormat(
      dt.getDateFromString('1981-11-10', 'YYYY-MM-DD'),
      'DD-MM-YY'
    );
    this.logger.log('Root');
    return this.appService.getData().message + birthDay;
  }

  @Version('beta')
  @Get()
  getDataBeta() {
    return 'hello';
  }

  /*
   * TODO: !!! use for test link verification only will remove in production
   */
  @Version(VERSION_NEUTRAL)
  @Get('verify')
  verify(@Req() req: Request) {
    const verifyUrl =
      Host.getHostname(req) + '/authentications/verificationEmail';
    if (req.query.code) {
      return `Verifying you will get a pop up once the process is done.<script>fetch("${verifyUrl}", {
        headers: {
          "Accept-Version": "1.0",
          Accept: "*/*",
          "Accept-Language": "th",
          Authorization: "Bearer ${req.query.code}"
        },
        method: "POST"
      }).then(r => r.json()).then(r => { console.log(r);alert('verification success');})</script>`;
    } else throw new CastcleException(CastcleStatus.REQUEST_URL_NOT_FOUND);
  }

  @ApiOkResponse({
    type: SuggestCastcleIdReponse
  })
  @Post('suggestCastcleId')
  @HttpCode(200)
  async suggestCastcleId(
    @Body('displayName') displayName: string,
    @Req() req: CredentialRequest
  ): Promise<SuggestCastcleIdReponse> {
    const suggestId = await this.authService.suggestCastcleId(displayName);
    return {
      payload: {
        suggestCastcleId: suggestId
      }
    };
  }

  @ApiBody({
    type: VerificationPasswordBody
  })
  @ApiResponse({
    status: 201,
    type: VerificationPasswordResponse
  })
  @UseInterceptors(CredentialInterceptor)
  @Post('verificationPassword')
  async verificationPassword(
    @Body('password') password: string,
    @Req() req: CredentialRequest
  ): Promise<VerificationPasswordResponse> {
    //req.$credential.
    const account = await this.authService.getAccountFromCredential(
      req.$credential
    );
    //add password checker
    this.appService.validatePassword(password, req.$language);
    if (account.verifyPassword(password)) {
      const otp = await this.authService.generateOtp(account);
      return {
        refCode: otp.refCode,
        expiresTime: otp.expireDate.toISOString()
      };
    } else
      throw new CastcleException(CastcleStatus.INVALID_PASSWORD, req.$language);
  }

  @UseInterceptors(CredentialInterceptor)
  @ApiBody({
    type: ChangePasswordBody
  })
  @ApiResponse({
    status: 204
  })
  @Post('changePasswordSubmit')
  @HttpCode(204)
  async changePasswordSubmit(
    @Body('refCode') refCode: string,
    @Body('newPassword') newPassword: string,
    @Req() req: CredentialRequest
  ) {
    const account = await this.authService.getAccountFromCredential(
      req.$credential
    );
    this.appService.validatePassword(newPassword, req.$language);
    const otp = await this.authService.getOtpFromAccount(account, refCode);
    if (otp && otp.isValid()) {
      //change password
      const result = await this.authService.changePassword(
        account,
        otp,
        newPassword
      );
      return '';
    } else
      throw new CastcleException(CastcleStatus.INVLAID_REFCODE, req.$language);
  }

  @ApiBearerAuth()
<<<<<<< HEAD
=======
  @ApiBody({
    type: SocialConnectDto
  })
  @ApiOkResponse({
    status: 200,
    type: TokenResponse
  })
  @UseInterceptors(CredentialInterceptor)
  @Post('loginWithSocial')
  @HttpCode(200)
  async loginWithSocial(
    @Req() req: CredentialRequest,
    @Body() body: SocialConnectDto
  ) {
    let token: TokenResponse;
    this.logger.log(`login with social: ${body.provider}`);
    switch (body.provider) {
      case AccountAuthenIdType.Facebook: {
        const userFB = await this.appService.facebookConnect(
          body.payload.authToken,
          req.$language
        );
        if (userFB) {
          this.logger.log(`social login`);
          token = await this.appService.socialLogin(
            {
              socialId: userFB.id,
              email: userFB.email ? userFB.email : '',
              name: userFB.name,
              provider: AccountAuthenIdType.Facebook,
              profileImage: userFB.picture.data.url,
              socialToken: body.payload.authToken
            },
            req.$credential
          );
        } else {
          this.logger.error(`Can't get user data.`);
          throw new CastcleException(
            CastcleStatus.FORBIDDEN_REQUEST,
            req.$language
          );
        }
        break;
      }
    }
    return token;
  }

  @ApiBearerAuth()
  @ApiBody({
    type: SocialConnectDto
  })
  @ApiOkResponse({
    status: 200,
    type: TokenResponse
  })
  @UseInterceptors(CredentialInterceptor)
  @Post('connectWithSocial')
  @HttpCode(200)
  async connectWithSocial(
    @Req() req: CredentialRequest,
    @Body() body: SocialConnectDto
  ) {
    this.logger.log(`connect with social: ${body.provider}`);
    const currentAccount = await this.authService.getAccountFromCredential(
      req.$credential
    );
    switch (body.provider) {
      case AccountAuthenIdType.Facebook: {
        const userFB = await this.appService.facebookConnect(
          body.payload.authToken,
          req.$language
        );

        if (userFB) {
          this.logger.log('get AccountAuthenIdFromSocialId');
          const socialAccount =
            await this.authService.getAccountAuthenIdFromSocialId(
              userFB.id,
              AccountAuthenIdType.Facebook
            );
          if (!socialAccount) {
            await this.authService.createAccountAuthenId(
              currentAccount,
              AccountAuthenIdType.Facebook,
              userFB.id,
              body.payload.authToken
            );
          } else {
            this.logger.warn(`already connect social: ${body.provider}.`);
          }
        } else {
          this.logger.error(`Can't get user data.`);
          throw new CastcleException(
            CastcleStatus.FORBIDDEN_REQUEST,
            req.$language
          );
        }
        break;
      }
    }
  }

  @ApiBearerAuth()
>>>>>>> 59b67b41
  @ApiResponse({
    status: 201,
    type: TokenResponse
  })
  @UseInterceptors(CredentialInterceptor)
  @Post('forgotPasswordRequestOTP')
  async forgotPasswordRequestOTP(
    @Body() body: ForgotPasswordRequestOtpDto,
    @Req() req: CredentialRequest
  ) {
    let account: AccountDocument = null;
    if (body.channel === 'email') {
      account = await this.authService.getAccountFromEmail(body.payload.email);
      // } else if (body.channel === 'mobile') {
    } else {
      throw new CastcleException(
        CastcleStatus.PAYLOAD_CHANNEL_MISMATCH,
        req.$language
      );
    }
    if (!account) {
      throw new CastcleException(
        CastcleStatus.EMAIL_OR_PHONE_NOTFOUND,
        req.$language
      );
    }
    const otp: OtpDocument = await this.authService.forgotPasswordRequestOtp(
      account
    );
    if (otp && otp.isValid()) {
      const response: ForgotPasswordResponse = {
        refCode: otp.refCode,
        expiresTime: otp.expireDate.toISOString()
      };

      return response;
    } else {
      throw new CastcleException(CastcleStatus.EXPIRED_OTP, req.$language);
    }
  }
}<|MERGE_RESOLUTION|>--- conflicted
+++ resolved
@@ -69,10 +69,6 @@
   TokenResponse,
   VerificationPasswordBody,
   VerificationPasswordResponse,
-<<<<<<< HEAD
-  ChangePasswordBody,
-=======
->>>>>>> 59b67b41
   ForgotPasswordRequestOtpDto,
   ForgotPasswordResponse
 } from './dtos/dto';
@@ -620,8 +616,6 @@
   }
 
   @ApiBearerAuth()
-<<<<<<< HEAD
-=======
   @ApiBody({
     type: SocialConnectDto
   })
@@ -726,7 +720,6 @@
   }
 
   @ApiBearerAuth()
->>>>>>> 59b67b41
   @ApiResponse({
     status: 201,
     type: TokenResponse
