/*
 * Copyright (c) 2021, Castcle and/or its affiliates. All rights reserved.
 * DO NOT ALTER OR REMOVE COPYRIGHT NOTICES OR THIS FILE HEADER.
 *
 * This code is free software; you can redistribute it and/or modify it
 * under the terms of the GNU General Public License version 3 only, as
 * published by the Free Software Foundation.
 *
 * This code is distributed in the hope that it will be useful, but WITHOUT
 * ANY WARRANTY; without even the implied warranty of MERCHANTABILITY or
 * FITNESS FOR A PARTICULAR PURPOSE. See the GNU General Public License
 * version 3 for more details (a copy is included in the LICENSE file that
 * accompanied this code).
 *
 * You should have received a copy of the GNU General Public License version
 * 3 along with this work; if not, write to the Free Software Foundation,
 * Inc., 51 Franklin St, Fifth Floor, Boston, MA 02110-1301 USA.
 *
 * Please contact Castcle, 22 Phet Kasem 47/2 Alley, Bang Khae, Bangkok,
 * Thailand 10160, or visit www.castcle.com if you need additional information
 * or have any questions.
 */

<<<<<<< HEAD
import { Controller, Get, Post } from '@nestjs/common';
import { AppService } from './app.service';
import { CommonDate } from '@castcle-api/commonDate';
import { CastLogger, CastLoggerOptions } from '@castcle-api/logger';
import { HttpCode } from '@nestjs/common';
=======
import { CommonDate } from '@castcle-api/commonDate';
import { CastLogger, CastLoggerOptions } from '@castcle-api/logger';
import { Controller, Get } from '@nestjs/common';
import { AppService } from './app.service';
>>>>>>> 6c85aeef

@Controller()
export class AppController {
  constructor(private readonly appService: AppService) {}
  private readonly logger = new CastLogger(
    AppController.name,
    CastLoggerOptions
  );

  @Post('checkEmailExists')
  checkEmailExists(){
    return {
      'message': 'success message',
      'payload': {
        'exist': true 
      }
    };
  }

  @Post('login')
  login(){ 
    return {
      'accessToken': 'JWT token',
      'refreshToken': 'JWT token' 
    }; 
  }
  
  @Post('loginWithSocial')
  loginWithSocial(){
    return {
      'accessToken': 'JWT token',
      'refreshToken': 'JWT token',
    };
  }

  @Post('guestLogin')
  guestLogin(){
    return {
      'accessToken': 'JWT token',
      'refreshToken': 'JWT token',
    };
  }

  @Post('register')
  register(){
    return {
      'channel': 'email', // email or mobile
      'payload': {
        'email': 'email@castcle.com',
        'password': 'password', 
        'displayName': 'Castcle Avenger',
        'castcleId': 'castcle-avenger', 
      },
    };
  }

  @Post('refreshToken')
  refreshToken(){
    return {
      'accessToken': 'JWT token',
    };
  }

  @Post('verificationEmail')
  @HttpCode(204)
  verificationEmail(){
    return `this verification is complete`;
  }

  @Post('requestLinkVerify')
  @HttpCode(204)
  requestLinkVerify(){
    return `this verification is complete`;
  }

  @Post('checkDisplayNameExists')
  checkDisplayNameExists(){
    return {
      'message': 'success message',
      'payload': {
        'exist': true, // true=มีในระบบ, false=ไม่มีในระบบ
        'suggestCastcleId': 'castcle-avenger', // กรณีที่ exist=false ให้ ส่ง suggest
      }
    };
  }

  @Post('checkCastcleIdExists')
  checkCastcleIdExists(){
    return {
      'message': 'success message',
      'payload': {
        'exist': true, // true=มีในระบบ, false=ไม่มีในระบบ
      }
    };
  }

  @Post('requestOTP')
  requestOTP(){
    return {
      'refCode': 'xxxxxxxx', // 8 หลัก
      'objective': 'mergeAccount',
      'expiresTime': '2021–06–16T11:22:33Z', // 5 นาทีจาก create
    };
  }

  @Post('verificationOTP')
  @HttpCode(204)
  verificationOTP(){
    return `this otp is verify`;
  }

  @Post('forgotPasswordRequestOTP')
  forgotPasswordRequestOTP(){
    return {
      'refCode': 'xxxxxxxx', // 8 หลัก
      'expiresTime': '2021–06–16T11:22:33Z', // 5 นาทีจาก create
    };
  }

  @Get()
  getData() {
    const dt = new CommonDate();
    const birthDay = dt.getDateFormat(
      dt.getDateFromString('1981-11-10', 'YYYY-MM-DD'),
      'DD-MM-YY'
    );
    this.logger.log('Root');
    return this.appService.getData().message + birthDay;
  }
}<|MERGE_RESOLUTION|>--- conflicted
+++ resolved
@@ -21,18 +21,11 @@
  * or have any questions.
  */
 
-<<<<<<< HEAD
 import { Controller, Get, Post } from '@nestjs/common';
 import { AppService } from './app.service';
 import { CommonDate } from '@castcle-api/commonDate';
 import { CastLogger, CastLoggerOptions } from '@castcle-api/logger';
 import { HttpCode } from '@nestjs/common';
-=======
-import { CommonDate } from '@castcle-api/commonDate';
-import { CastLogger, CastLoggerOptions } from '@castcle-api/logger';
-import { Controller, Get } from '@nestjs/common';
-import { AppService } from './app.service';
->>>>>>> 6c85aeef
 
 @Controller()
 export class AppController {
