--- conflicted
+++ resolved
@@ -147,23 +147,15 @@
   async login(@Req() req: CredentialRequest, @Body() body: LoginDto) {
     try {
       const account = await this.authService.getAccountFromEmail(body.username);
-<<<<<<< HEAD
-      if (!account)
-        throw new CastcleException(CastcleStatus.INVALID_EMAIL, req.$language);
-=======
 
       if (!account)
         throw new CastcleException(CastcleStatus.INVALID_EMAIL, req.$language);
       console.log(account, 'password', body, req);
->>>>>>> be3d4cd0
       if (await account.verifyPassword(body.password)) {
         const embedCredentialByDeviceUUID = account.credentials.find(
           (item) => item.deviceUUID === req.$credential.deviceUUID
         );
-<<<<<<< HEAD
-=======
         console.log('embedCredentialByDeviceUUID', embedCredentialByDeviceUUID);
->>>>>>> be3d4cd0
         if (embedCredentialByDeviceUUID) {
           req.$credential = await this.authService._credentialModel
             .findById(embedCredentialByDeviceUUID._id)
@@ -182,11 +174,7 @@
         const tokenResult: TokenResponse = await req.$credential.renewTokens(
           accessTokenPayload,
           {
-<<<<<<< HEAD
-            id: account as unknown as string,
-=======
             id: account._id as unknown as string,
->>>>>>> be3d4cd0
             role: account.activateDate ? 'member' : 'guest'
           }
         );
@@ -245,10 +233,6 @@
     const credential = await this.authService.getGuestCredentialFromDeviceUUID(
       deviceUUID
     );
-<<<<<<< HEAD
-    console.log('--search credential', credential);
-=======
->>>>>>> be3d4cd0
     if (credential) {
       const tokenResult: TokenResponse = await credential.renewTokens(
         {
@@ -258,11 +242,7 @@
           preferredLanguage: [req.$language]
         },
         {
-<<<<<<< HEAD
-          id: credential.account as unknown as string,
-=======
           id: credential.account._id as unknown as string,
->>>>>>> be3d4cd0
           role: 'guest'
         }
       );
@@ -280,7 +260,6 @@
       } as TokenResponse;
     }
   }
-<<<<<<< HEAD
 
   @ApiBearerAuth()
   @ApiResponse({
@@ -320,6 +299,8 @@
       const user = await this.authService.getUserFromCastcleId(
         body.payload.castcleId
       );
+      //validate password
+      this.appService.validatePassword(body.payload.password, req.$language);
       if (user)
         throw new CastcleException(
           CastcleStatus.USER_ID_IS_EXIST,
@@ -343,6 +324,8 @@
         accountActivation.verifyToken
       );
       //TODO !!! Need to improve this performance
+      //make new token isGuest = false
+      req.$credential.account.isGuest = false;
       const accessTokenPayload =
         await this.authService.getAccessTokenPayloadFromCredential(
           req.$credential
@@ -470,201 +453,6 @@
     return '';
   }
 
-=======
-
-  @ApiBearerAuth()
-  @ApiResponse({
-    status: 201,
-    type: TokenResponse
-  })
-  @UseInterceptors(CredentialInterceptor)
-  @Post('register')
-  async register(
-    @Req() req: CredentialRequest,
-    @Body() body: RegisterByEmailDto
-  ) {
-    if (body.channel === 'email') {
-      //check if this account already sign up
-      const currentAccount = await this.authService.getAccountFromCredential(
-        req.$credential
-      );
-      if (
-        currentAccount &&
-        currentAccount.email &&
-        currentAccount.email === body.payload.email
-      )
-        throw new CastcleException(
-          CastcleStatus.EMAIL_OR_PHONE_IS_EXIST,
-          req.$language
-        );
-      //check if account already activate
-      //check if email exist and not the same
-      if (await this.authService.getAccountFromEmail(body.payload.email))
-        throw new CastcleException(
-          CastcleStatus.EMAIL_OR_PHONE_IS_EXIST,
-          req.$language
-        );
-      if (!this.authService.validateEmail(body.payload.email))
-        throw new CastcleException(CastcleStatus.INVALID_EMAIL, req.$language);
-      //check if castcleId Exist
-      const user = await this.authService.getUserFromCastcleId(
-        body.payload.castcleId
-      );
-      //validate password
-      this.appService.validatePassword(body.payload.password, req.$language);
-      if (user)
-        throw new CastcleException(
-          CastcleStatus.USER_ID_IS_EXIST,
-          req.$language
-        );
-      const accountActivation = await this.authService.signupByEmail(
-        currentAccount,
-        {
-          displayId: body.payload.castcleId,
-          displayName: body.payload.displayName,
-          email: body.payload.email,
-          password: body.payload.password
-        }
-      );
-      //check if display id exist
-      //send an email
-      console.log('send email with token => ', accountActivation.verifyToken);
-      await this.appService.sendRegistrationEmail(
-        Host.getHostname(req),
-        body.payload.email,
-        accountActivation.verifyToken
-      );
-      //TODO !!! Need to improve this performance
-      //make new token isGuest = false
-      req.$credential.account.isGuest = false;
-      const accessTokenPayload =
-        await this.authService.getAccessTokenPayloadFromCredential(
-          req.$credential
-        );
-      const tokenResult: TokenResponse = await req.$credential.renewTokens(
-        accessTokenPayload,
-        {
-          id: currentAccount._id as unknown as string,
-          role: 'member'
-        }
-      );
-      return tokenResult;
-    }
-    throw new CastcleException(
-      CastcleStatus.PAYLOAD_CHANNEL_MISMATCH,
-      req.$language
-    );
-  }
-
-  @ApiResponse({
-    status: 201,
-    type: RefreshTokenResponse
-  })
-  @ApiResponse({
-    status: 400,
-    description:
-      'will show if some of header is missing or invalid refresh token'
-  })
-  @ApiBearerAuth()
-  @UseInterceptors(TokenInterceptor)
-  @Post('refreshToken')
-  async refreshToken(@Req() req: TokenRequest) {
-    /*
-     * TODO: !!!
-     * should embed  account and user for better performance
-     */
-    const credential = await this.authService.getCredentialFromRefreshToken(
-      req.$token
-    );
-    if (credential && credential.isRefreshTokenValid()) {
-      const accessTokenPayload =
-        await this.authService.getAccessTokenPayloadFromCredential(credential);
-      const newAccessToken = await credential.renewAccessToken(
-        accessTokenPayload
-      );
-      return {
-        accessToken: newAccessToken
-      };
-    }
-    throw new CastcleException(
-      CastcleStatus.INVALID_REFRESH_TOKEN,
-      req.$language
-    );
-  }
-
-  @ApiBearerAuth()
-  @ApiResponse({
-    status: 204
-  })
-  @ApiResponse({
-    status: 403,
-    description: 'will reject if token is invalid'
-  })
-  @Post('verificationEmail')
-  @HttpCode(204)
-  @UseInterceptors(TokenInterceptor)
-  async verificationEmail(@Req() req: TokenRequest) {
-    const accountActivation =
-      await this.authService.getAccountActivationFromVerifyToken(req.$token);
-    if (accountActivation && accountActivation.isVerifyTokenValid()) {
-      //verify email
-      const account = await this.authService.verifyAccount(accountActivation);
-      if (!account)
-        throw new CastcleException(
-          CastcleStatus.INVALID_REFRESH_TOKEN,
-          req.$language
-        );
-      return '';
-    }
-    throw new CastcleException(
-      CastcleStatus.INVALID_REFRESH_TOKEN,
-      req.$language
-    );
-  }
-
-  @ApiBearerAuth()
-  @ApiResponse({
-    status: 204
-  })
-  @ApiResponse({
-    status: 403,
-    description: 'will reject if token is invalid'
-  })
-  @Post('requestLinkVerify')
-  @HttpCode(204)
-  @UseInterceptors(CredentialInterceptor)
-  async requestLinkVerify(@Req() req: CredentialRequest) {
-    const accountActivation =
-      await this.authService.getAccountActivationFromCredential(
-        req.$credential
-      );
-    if (!accountActivation)
-      throw new CastcleException(
-        CastcleStatus.INVALID_REFRESH_TOKEN,
-        req.$language
-      );
-    const newAccountActivation = await this.authService.revokeAccountActivation(
-      accountActivation
-    );
-    if (!accountActivation)
-      throw new CastcleException(
-        CastcleStatus.INVALID_REFRESH_TOKEN,
-        req.$language
-      );
-    const account = await this.authService.getAccountFromCredential(
-      req.$credential
-    );
-    if (!(account && account.email))
-      throw new CastcleException(CastcleStatus.INVALID_EMAIL, req.$language);
-    this.appService.sendRegistrationEmail(
-      Host.getHostname(req),
-      account.email,
-      newAccountActivation.verifyToken
-    );
-    return '';
-  }
-
->>>>>>> be3d4cd0
   @ApiOkResponse({
     type: CheckingResponse
   })
@@ -730,24 +518,15 @@
     const verifyUrl =
       Host.getHostname(req) + '/authentications/verificationEmail';
     if (req.query.code) {
-<<<<<<< HEAD
-      return `will call post request soon<script>fetch("${verifyUrl}", {
-        headers: {
-=======
       return `Verifying you will get a pop up once the process is done.<script>fetch("${verifyUrl}", {
         headers: {
           "Accept-Version": "1.0",
->>>>>>> be3d4cd0
           Accept: "*/*",
           "Accept-Language": "th",
           Authorization: "Bearer ${req.query.code}"
         },
         method: "POST"
-<<<<<<< HEAD
-      })</script>`;
-=======
       }).then(r => r.json()).then(r => { console.log(r);alert('verification success');})</script>`;
->>>>>>> be3d4cd0
     } else throw new CastcleException(CastcleStatus.REQUEST_URL_NOT_FOUND);
   }
 
@@ -785,11 +564,8 @@
     const account = await this.authService.getAccountFromCredential(
       req.$credential
     );
-<<<<<<< HEAD
-=======
     //add password checker
     this.appService.validatePassword(password, req.$language);
->>>>>>> be3d4cd0
     if (account.verifyPassword(password)) {
       const otp = await this.authService.generateOtp(account);
       return {
@@ -817,10 +593,7 @@
     const account = await this.authService.getAccountFromCredential(
       req.$credential
     );
-<<<<<<< HEAD
-=======
     this.appService.validatePassword(newPassword, req.$language);
->>>>>>> be3d4cd0
     const otp = await this.authService.getOtpFromAccount(account, refCode);
     if (otp && otp.isValid()) {
       //change password
