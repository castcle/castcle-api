--- conflicted
+++ resolved
@@ -681,30 +681,7 @@
     @Body() payload: ChangePasswordBody,
     @Req() req: CredentialRequest
   ) {
-<<<<<<< HEAD
-    return this.appService.resetPassword({ refCode, newPassword }, req);
-=======
-    if (payload.objective !== OtpObjective.ChangePassword)
-      throw new CastcleException(CastcleStatus.PAYLOAD_TYPE_MISMATCH);
-    const account = await this.authService.getAccountFromCredential(
-      req.$credential
-    );
-    this.appService.validatePassword(payload.newPassword, req.$language);
-    const otp = await this.authService.getOtpFromAccount(
-      account,
-      payload.refCode
-    );
-    if (otp && otp.isValid()) {
-      //change password
-      const result = await this.authService.changePassword(
-        account,
-        otp,
-        payload.newPassword
-      );
-      return '';
-    } else
-      throw new CastcleException(CastcleStatus.INVLAID_REFCODE, req.$language);
->>>>>>> c491e4f4
+    return this.appService.resetPassword(payload, req);
   }
 
   @ApiBearerAuth()
