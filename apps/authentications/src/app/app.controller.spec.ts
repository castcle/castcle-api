--- conflicted
+++ resolved
@@ -39,11 +39,7 @@
 import { AuthenticationController } from './app.controller';
 import { AppService } from './app.service';
 import { TokenResponse } from './dtos/dto';
-<<<<<<< HEAD
-import { CredentialDocument } from '@castcle-api/database/schemas';
-=======
 import { DownloaderMock, FacebookClientMock } from './social.client.mock';
->>>>>>> 59b67b41
 import { ExportContext } from 'twilio/lib/rest/bulkexports/v1/export';
 
 let mongod: MongoMemoryServer;
@@ -523,8 +519,6 @@
     });
   });
 
-<<<<<<< HEAD
-=======
   describe('loginWithSocial', () => {
     let guestResult: TokenResponse;
     let credentialGuest: CredentialDocument;
@@ -762,7 +756,6 @@
     });
   });
 
->>>>>>> 59b67b41
   describe('forgotPasswordRequestOTP', () => {
     it('should get otp email after success', async () => {
       const channel = 'email';
