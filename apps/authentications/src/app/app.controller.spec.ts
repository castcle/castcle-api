/*
 * Copyright (c) 2021, Castcle and/or its affiliates. All rights reserved.
 * DO NOT ALTER OR REMOVE COPYRIGHT NOTICES OR THIS FILE HEADER.
 *
 * This code is free software; you can redistribute it and/or modify it
 * under the terms of the GNU General Public License version 3 only, as
 * published by the Free Software Foundation.
 *
 * This code is distributed in the hope that it will be useful, but WITHOUT
 * ANY WARRANTY; without even the implied warranty of MERCHANTABILITY or
 * FITNESS FOR A PARTICULAR PURPOSE. See the GNU General Public License
 * version 3 for more details (a copy is included in the LICENSE file that
 * accompanied this code).
 *
 * You should have received a copy of the GNU General Public License version
 * 3 along with this work; if not, write to the Free Software Foundation,
 * Inc., 51 Franklin St, Fifth Floor, Boston, MA 02110-1301 USA.
 *
 * Please contact Castcle, 22 Phet Kasem 47/2 Alley, Bang Khae, Bangkok,
 * Thailand 10160, or visit www.castcle.com if you need additional information
 * or have any questions.
 */
import {
  AuthenticationService,
  MongooseAsyncFeatures,
  MongooseForFeatures
} from '@castcle-api/database';
import {
  AccountAuthenIdType,
  CredentialDocument
} from '@castcle-api/database/schemas';
import { Downloader, Image } from '@castcle-api/utils/aws';
import { FacebookClient, TelegramClient } from '@castcle-api/utils/clients';
import { CastcleException, CastcleStatus } from '@castcle-api/utils/exception';
import { HttpModule } from '@nestjs/axios';
import { MongooseModule, MongooseModuleOptions } from '@nestjs/mongoose';
import { Test, TestingModule } from '@nestjs/testing';
import { MongoMemoryServer } from 'mongodb-memory-server';
import { AuthenticationController } from './app.controller';
import { AppService } from './app.service';
import { TokenResponse } from './dtos/dto';
<<<<<<< HEAD
import { DownloaderMock, FacebookClientMock } from './social.client.mock';
import { ExportContext } from 'twilio/lib/rest/bulkexports/v1/export';
=======
import {
  DownloaderMock,
  FacebookClientMock,
  TelegramClientMock
} from './social.client.mock';
>>>>>>> 87b11482

let mongod: MongoMemoryServer;
const rootMongooseTestModule = (options: MongooseModuleOptions = {}) =>
  MongooseModule.forRootAsync({
    useFactory: async () => {
      mongod = await MongoMemoryServer.create();
      const mongoUri = mongod.getUri();
      return {
        uri: mongoUri,
        ...options
      };
    }
  });

const closeInMongodConnection = async () => {
  if (mongod) await mongod.stop();
};

describe('AppController', () => {
  let app: TestingModule;
  let appController: AuthenticationController;
  let service: AuthenticationService;
  let appService: AppService;

  beforeAll(async () => {
    const FacebookClientProvider = {
      provide: FacebookClient,
      useClass: FacebookClientMock
    };
    const DownloaderProvider = {
      provide: Downloader,
      useClass: DownloaderMock
    };
    const TelegramClientProvider = {
      provide: TelegramClient,
      useClass: TelegramClientMock
    };
    app = await Test.createTestingModule({
      imports: [
        rootMongooseTestModule(),
        MongooseAsyncFeatures,
        MongooseForFeatures,
        HttpModule
      ],
      controllers: [AuthenticationController],
      providers: [
        AppService,
        AuthenticationService,
        FacebookClientProvider,
        DownloaderProvider,
        TelegramClientProvider
      ]
    }).compile();

    service = app.get<AuthenticationService>(AuthenticationService);
    appService = app.get<AppService>(AppService);
    appController = app.get<AuthenticationController>(AuthenticationController);

    jest.spyOn(appService, '_uploadImage').mockImplementation(async () => {
      console.log('---mock uri--image');
      const mockImage = new Image('');
      return mockImage;
    });
    jest
      .spyOn(appService, 'sendRegistrationEmail')
      .mockImplementation(async () => console.log('send email from mock'));
  });
  afterAll(async () => {
    await closeInMongodConnection();
  });

  describe('getData', () => {
    it('should return "Welcome to authentications!"', () => {
      expect(appController.getData()).toEqual(
        'Welcome to authentications!10-11-81'
      );
    });
  });

  describe('guestLogin', () => {
    it('should always return {accessToken, refreshToken} if it pass the interceptor', async () => {
      const response = await appController.guestLogin(
        { $device: 'iphone', $language: 'th', $platform: 'iOs' } as any,
        { deviceUUID: 'sompop12345' }
      );
      expect(response).toBeDefined();
      expect(response.accessToken).toBeDefined();
      expect(response.refreshToken).toBeDefined();
    });
    it('should not create a new credential when the same deviceUUID call this', async () => {
      const deviceUUID = 'abc1345';
      const response = await appController.guestLogin(
        { $device: 'iphone', $language: 'th', $platform: 'iOs' } as any,
        { deviceUUID: deviceUUID }
      );
      expect(response).toBeDefined();
      const firstResponseCredentialId = await (
        await service.getGuestCredentialFromDeviceUUID(deviceUUID)
      )._id;
      const secondReponse = await appController.guestLogin(
        { $device: 'android', $language: 'en', $platform: 'android' } as any,
        { deviceUUID: deviceUUID }
      );
      expect(secondReponse).toBeDefined();
      expect(response).not.toEqual(secondReponse);
      const secondResponseCredentialId = await (
        await service.getGuestCredentialFromDeviceUUID(deviceUUID)
      )._id;
      expect(firstResponseCredentialId).toEqual(secondResponseCredentialId);
    });
    it('should create new credential when the credetnail form this device is already signup', async () => {
      const response = await appController.guestLogin(
        { $device: 'iphone', $language: 'th', $platform: 'iOs' } as any,
        { deviceUUID: 'sompop12345' }
      );
      const currentCredential = await service.getCredentialFromAccessToken(
        response.accessToken
      );
      const currentAccountId = currentCredential.account._id;
      expect(currentAccountId).toBeDefined();
      expect(currentCredential.account.isGuest).toBe(true);
      //signup current Account

      const result = await service._accountModel
        .findById(currentAccountId)
        .exec();
      const accountActivation = await service.signupByEmail(result, {
        displayId: 'test',
        displayName: 'testpass',
        email: 'sp@sp.com',
        password: '2@HelloWorld'
      });
      //result.isGuest = false;
      //await result.save();

      const afterVerify = await service.verifyAccount(accountActivation);
      expect(afterVerify.isGuest).toBe(false);
      const response2 = await appController.guestLogin(
        { $device: 'iphone', $language: 'th', $platform: 'iOs' } as any,
        { deviceUUID: 'sompop12345' }
      );
      const postCredential = await service.getCredentialFromAccessToken(
        response2.accessToken
      );
      expect(postCredential.account.isGuest).toBe(true);
      expect(postCredential.account._id === currentAccountId).toBe(false);
    });
  });
  describe('refreshToken', () => {
    it('should get new accessToken with refreshToken', async () => {
      const deviceUUID = 'abc1345';
      const language = 'th';
      const response = await appController.guestLogin(
        { $device: 'iphone', $language: language, $platform: 'iOs' } as any,
        { deviceUUID: deviceUUID }
      );
      const refreshTokenResponse = await appController.refreshToken({
        $token: response.refreshToken,
        $language: language
      } as any);
      expect(refreshTokenResponse).toBeDefined();
      expect(refreshTokenResponse.accessToken).toBeDefined();
      expect(response.accessToken).not.toEqual(
        refreshTokenResponse.accessToken
      );
      const credentialFromToken = await service.getCredentialFromAccessToken(
        refreshTokenResponse.accessToken
      );
      const credentialFromDeviceUUID =
        await service.getGuestCredentialFromDeviceUUID(deviceUUID);
      expect(credentialFromDeviceUUID._id).toEqual(credentialFromToken._id);
    });
  });

  describe('checkEmailExists', () => {
    it('should check in User if the id is exists', async () => {
      const testEmail = 'sompop@castcle.com';
      let response = await appController.checkEmailExists(
        { $language: 'th' } as any,
        testEmail
      );
      expect(response.payload.exist).toBe(false);
      const result = await service.createAccount({
        device: 'ios',
        header: { platform: 'ios' },
        languagesPreferences: ['th', 'th'],
        deviceUUID: 'test'
      });
      result.accountDocument.email = testEmail;
      await result.accountDocument.save();
      response = await appController.checkEmailExists(
        { $language: 'th' } as any,
        testEmail
      );
      expect(response.payload.exist).toBe(true);
    });
  });

  describe('checkCastcleIdExists', () => {
    it('should check in User if the id is exists', async () => {
      const testId = 'randomId';
      const deviceUUID = 'sompop12345';
      await appController.guestLogin(
        { $device: 'iphone', $language: 'th', $platform: 'iOs' } as any,
        { deviceUUID: deviceUUID }
      );
      const randomAccount = await service.getAccountFromCredential(
        await service.getGuestCredentialFromDeviceUUID(deviceUUID)
      );
      let result = await appController.checkCastcleIdExists({
        castcleId: testId
      });
      expect(result.payload.exist).toBe(false);
      const newUserResult = await new service._userModel({
        ownerAccount: randomAccount._id,
        displayName: 'random',
        displayId: testId.toLowerCase(),
        type: 'people'
      }).save();
      expect(newUserResult).not.toBeNull();
      console.log(newUserResult);
      result = await appController.checkCastcleIdExists({ castcleId: testId });
      expect(result.payload.exist).toBe(true);
    });
    it('should detect case sensitive of castcleId', async () => {
      const testId = 'ranDomId'; //D is a case sensitive
      const result = await appController.checkCastcleIdExists({
        castcleId: testId
      });
      expect(result.payload.exist).toBe(true);
    });
  });

  describe('register', () => {
    let guestResult: TokenResponse;
    let credentialGuest: CredentialDocument;
    let tokens: TokenResponse;
    const testId = 'registerId';
    const registerEmail = 'sompop.kulapalanont@gmail.com';
    const deviceUUID = 'sompo007';
    it('should create new account with email and new user with id ', async () => {
      let result = await appController.checkCastcleIdExists({
        castcleId: testId
      });
      expect(result.payload.exist).toBe(false);
      let response = await appController.checkEmailExists(
        { $language: 'th' } as any,
        registerEmail
      );
      expect(response.payload.exist).toBe(false);
      guestResult = await appController.guestLogin(
        { $device: 'iphone', $language: 'th', $platform: 'iOs' } as any,
        { deviceUUID: deviceUUID }
      );
      credentialGuest = await service.getCredentialFromAccessToken(
        guestResult.accessToken
      );

      tokens = await appController.register(
        {
          $credential: credentialGuest,
          $token: guestResult.accessToken,
          $language: 'testLang'
        } as any,
        {
          channel: 'email',
          payload: {
            castcleId: testId,
            displayName: 'abc',
            email: registerEmail,
            password: '2@HelloWorld'
          }
        }
      );
      //after register
      result = await appController.checkCastcleIdExists({ castcleId: testId });
      expect(result.payload.exist).toBe(true);
      response = await appController.checkEmailExists(
        { $language: 'th' } as any,
        registerEmail
      );
      expect(response.payload.exist).toBe(true);

      //check if it's the same account
      const guestCredentialFromDeviceID =
        await service.getGuestCredentialFromDeviceUUID(deviceUUID);
      expect(guestCredentialFromDeviceID).toBeNull(); //this credential should be null because it's already signup so it's not a guess
      const credentialFromDeviceID = await service.getCredentialFromAccessToken(
        tokens.accessToken
      );
      const accountFromEmail = await service.getAccountFromEmail(registerEmail);
      const accountFromDeviceID = await service.getAccountFromCredential(
        credentialFromDeviceID
      );
      expect(accountFromEmail._id).toEqual(accountFromDeviceID._id);
      const accountActivation =
        await service.getAccountActivationFromCredential(credentialGuest);
      expect(accountActivation).toBeDefined();
    });
    // TODO !!! find a way to create a test to detect exception in troller
  });

  describe('login', () => {
    const testId = 'registerId2';
    const registerEmail = 'sompop2.kulapalanont@gmail.com';
    const password = '2@HelloWorld';
    const deviceUUID = 'sompop12345';
    const newDeviceUUID = 'sompop54321';
    it('should be able to login after register', async () => {
      const guestResult = await appController.guestLogin(
        { $device: 'iphone', $language: 'th', $platform: 'iOs' } as any,
        { deviceUUID: deviceUUID }
      );
      const credentialGuest = await service.getCredentialFromAccessToken(
        guestResult.accessToken
      );
      const tokens = await appController.register(
        {
          $credential: credentialGuest,
          $token: guestResult.accessToken,
          $language: 'testLang'
        } as any,
        {
          channel: 'email',
          payload: {
            castcleId: testId,
            displayName: 'abc',
            email: registerEmail,
            password: password
          }
        }
      );
      // TODO !!! find a way to create a test to detect exception in controller
      const result = await appController.login(
        {
          $credential: credentialGuest,
          $token: guestResult.accessToken,
          $language: 'th'
        } as any,
        {
          password: password,
          username: registerEmail
        }
      );
      expect(result).toBeDefined();
    });
    it('should be able to login with different device', async () => {
      const guestResult = await appController.guestLogin(
        { $device: 'iphone', $language: 'th', $platform: 'iOs' } as any,
        { deviceUUID: newDeviceUUID }
      );
      const credentialGuest = await service.getCredentialFromAccessToken(
        guestResult.accessToken
      );
      const result = await appController.login(
        {
          $credential: credentialGuest,
          $token: guestResult.accessToken,
          $language: 'th'
        } as any,
        {
          password: password,
          username: registerEmail
        }
      );

      const linkAccount = await service.getAccountFromEmail(registerEmail);
      expect(linkAccount.credentials.length).toEqual(2);
      const loginCredential = await service.getCredentialFromAccessToken(
        result.accessToken
      );
      const postResult = await appController.login(
        {
          $credential: loginCredential,
          $token: result.accessToken,
          $language: 'th'
        } as any,
        {
          password: password,
          username: registerEmail
        }
      );
      expect(postResult).toBeDefined();
      //that token could be use for refreshToken;
      const refreshTokenResult = await appController.refreshToken({
        $token: postResult.refreshToken,
        $language: 'th'
      } as any);
      expect(refreshTokenResult).toBeDefined();
      expect(refreshTokenResult.accessToken).toBeDefined();
    });
  });
  describe('verificationEmail', () => {
    it('should set verifyDate for both account and accountActivation', async () => {
      const testId = 'registerId3';
      const registerEmail = 'sompop3.kulapalanont@gmail.com';
      const password = '2@HelloWorld';
      const deviceUUID = 'sompop12341';
      const guestResult = await appController.guestLogin(
        { $device: 'iphone', $language: 'th', $platform: 'iOs' } as any,
        { deviceUUID: deviceUUID }
      );
      const credentialGuest = await service.getCredentialFromAccessToken(
        guestResult.accessToken
      );
      await appController.register(
        {
          $credential: credentialGuest,
          $token: guestResult.accessToken,
          $language: 'testLang'
        } as any,
        {
          channel: 'email',
          payload: {
            castcleId: testId,
            displayName: 'abc',
            email: registerEmail,
            password: password
          }
        }
      );
      const preAccountActivation =
        await service.getAccountActivationFromCredential(credentialGuest);
      expect(preAccountActivation.activationDate).not.toBeDefined();
      const result = await appController.verificationEmail({
        $token: preAccountActivation.verifyToken,
        $language: 'th'
      } as any);
      expect(result).toEqual('');
      const postAccountActivation =
        await service.getAccountActivationFromCredential(credentialGuest);
      expect(postAccountActivation.activationDate).toBeDefined();
      const acc = await service.getAccountFromCredential(credentialGuest);
      expect(acc.activateDate).toBeDefined();
      expect(acc.isGuest).toBe(false);
    });
  });

  describe('requestLinkVerify', () => {
    it('should update verifyToken and revocationDate after success', async () => {
      const testId = 'registerId4';
      const registerEmail = 'sompop4.kulapalanont@gmail.com';
      const password = '2@HelloWorld';
      const deviceUUID = 'sompop12341';
      const guestResult = await appController.guestLogin(
        { $device: 'iphone', $language: 'th', $platform: 'iOs' } as any,
        { deviceUUID: deviceUUID }
      );
      const credentialGuest = await service.getCredentialFromAccessToken(
        guestResult.accessToken
      );
      await appController.register(
        {
          $credential: credentialGuest,
          $token: guestResult.accessToken,
          $language: 'testLang'
        } as any,
        {
          channel: 'email',
          payload: {
            castcleId: testId,
            displayName: 'abc',
            email: registerEmail,
            password: password
          }
        }
      );
      const preAccountActivationToken =
        await service.getAccountActivationFromCredential(credentialGuest);
      const preToken = preAccountActivationToken.verifyToken;
      expect(preAccountActivationToken.revocationDate).not.toBeDefined();
      await appController.requestLinkVerify({
        $credential: credentialGuest,
        $language: 'th',
        $token: credentialGuest.accessToken
      } as any);
      const postAccountActivationToken =
        await service.getAccountActivationFromCredential(credentialGuest);
      expect(preToken).not.toEqual(postAccountActivationToken.verifyToken);
      expect(postAccountActivationToken.revocationDate).toBeDefined();
    });
  });

  describe('loginWithSocial Facebook', () => {
    let guestResult: TokenResponse;
    let credentialGuest: CredentialDocument;
    const deviceUUID = 'sompo007';
    beforeAll(async () => {
      guestResult = await appController.guestLogin(
        { $device: 'iphone99', $language: 'th', $platform: 'iOs' } as any,
        { deviceUUID: deviceUUID }
      );
      credentialGuest = await service.getCredentialFromAccessToken(
        guestResult.accessToken
      );
    });
    it('should create new account with new user by social ', async () => {
      const result = await appController.loginWithSocial(
        {
          $credential: credentialGuest,
          $token: guestResult.accessToken,
          $language: 'th'
        } as any,
        {
          provider: AccountAuthenIdType.Facebook,
          payload: {
            authToken: '109364223'
          }
        }
      );
      const accountSocial = await service.getAccountAuthenIdFromSocialId(
        '109364223',
        AccountAuthenIdType.Facebook
      );

      expect(result).toBeDefined();
      expect(result.accessToken).toBeDefined();
      expect(result.refreshToken).toBeDefined();
      expect(accountSocial.socialId).toEqual('109364223');
    });

    it('should return Exception when invalid user token', async () => {
      await expect(
        appController.loginWithSocial(
          {
            $credential: credentialGuest,
            $token: guestResult.accessToken,
            $language: 'th'
          } as any,
          {
            provider: AccountAuthenIdType.Facebook,
            payload: {
              authToken: ''
            }
          }
        )
      ).rejects.toEqual(
        new CastcleException(CastcleStatus.INVLAID_AUTH_TOKEN, 'th')
      );
    });

    it('should return Exception when get empty user data', async () => {
      await expect(
        appController.loginWithSocial(
          {
            $credential: credentialGuest,
            $token: guestResult.accessToken,
            $language: 'th'
          } as any,
          {
            provider: AccountAuthenIdType.Facebook,
            payload: {
              authToken: 'test_empty'
            }
          }
        )
      ).rejects.toEqual(
        new CastcleException(CastcleStatus.FORBIDDEN_REQUEST, 'th')
      );
    });

    it('should return Exception when get exception user data', async () => {
      await expect(
        appController.loginWithSocial(
          {
            $credential: credentialGuest,
            $token: guestResult.accessToken,
            $language: 'th'
          } as any,
          {
            provider: AccountAuthenIdType.Facebook,
            payload: {
              authToken: 'exception'
            }
          }
        )
      ).rejects.toEqual(
        new CastcleException(CastcleStatus.FORBIDDEN_REQUEST, 'th')
      );
    });

    it('should return Exception when get empty authen token', async () => {
      await expect(
        appController.loginWithSocial(
          {
            $credential: credentialGuest,
            $token: guestResult.accessToken,
            $language: 'th'
          } as any,
          {
            provider: AccountAuthenIdType.Facebook,
            payload: {
              authToken: ''
            }
          }
        )
      ).rejects.toEqual(
        new CastcleException(CastcleStatus.INVLAID_AUTH_TOKEN, 'th')
      );
    });
  });

  describe('loginWithSocial Telegram', () => {
    let guestResult: TokenResponse;
    let credentialGuest: CredentialDocument;
    const deviceUUID = 'sompo008';
    beforeAll(async () => {
      guestResult = await appController.guestLogin(
        { $device: 'iphone999', $language: 'th', $platform: 'iOs' } as any,
        { deviceUUID: deviceUUID }
      );
      credentialGuest = await service.getCredentialFromAccessToken(
        guestResult.accessToken
      );
    });
    it('should create new account with new user by social ', async () => {
      const socialId = '424242424242';
      const result = await appController.loginWithSocial(
        {
          $credential: credentialGuest,
          $token: guestResult.accessToken,
          $language: 'th'
        } as any,
        {
          provider: AccountAuthenIdType.Telegram,
          payload: {
            id: socialId,
            first_name: 'John',
            last_name: 'Doe',
            username: 'username',
            photo_url: 'https://t.me/i/userpic/320/username.jpg',
            auth_date: '1519400000',
            hash: '87e5a7e644d0ee362334d92bc8ecc981ca11ffc11eca809505'
          }
        }
      );
      const accountSocial = await service.getAccountAuthenIdFromSocialId(
        socialId,
        AccountAuthenIdType.Telegram
      );

      expect(result).toBeDefined();
      expect(result.accessToken).toBeDefined();
      expect(result.refreshToken).toBeDefined();
      expect(accountSocial.socialId).toEqual('424242424242');
    });

    it('should return Exception when invalid hash', async () => {
      const socialId = '424242424242';
      await expect(
        appController.loginWithSocial(
          {
            $credential: credentialGuest,
            $token: guestResult.accessToken,
            $language: 'th'
          } as any,
          {
            provider: AccountAuthenIdType.Telegram,
            payload: {
              id: socialId,
              first_name: 'John',
              last_name: 'Doe',
              username: 'username',
              photo_url: 'https://t.me/i/userpic/320/username.jpg',
              auth_date: '1519400000',
              hash: '1'
            }
          }
        )
      ).rejects.toEqual(
        new CastcleException(CastcleStatus.INVLAID_AUTH_TOKEN, 'th')
      );
    });

    it('should return Exception when get empty user data', async () => {
      await expect(
        appController.loginWithSocial(
          {
            $credential: credentialGuest,
            $token: guestResult.accessToken,
            $language: 'th'
          } as any,
          {
            provider: AccountAuthenIdType.Telegram,
            payload: {
              id: ''
            }
          }
        )
      ).rejects.toEqual(
        new CastcleException(CastcleStatus.FORBIDDEN_REQUEST, 'th')
      );
    });
  });

  describe('connectWithSocial Facebook', () => {
    let guestResult: TokenResponse;
    let credentialGuest: CredentialDocument;
    const deviceUUID = 'sompo009';
    beforeAll(async () => {
      guestResult = await appController.guestLogin(
        { $device: 'iphone999', $language: 'th', $platform: 'ios' } as any,
        { deviceUUID: deviceUUID }
      );
      credentialGuest = await service.getCredentialFromAccessToken(
        guestResult.accessToken
      );
    });
    it('should create new social connect map to user ', async () => {
      const tokens = await appController.register(
        {
          $credential: credentialGuest,
          $token: guestResult.accessToken,
          $language: 'th'
        } as any,
        {
          channel: 'email',
          payload: {
            castcleId: 'test123',
            displayName: 'abc',
            email: 'test@castcle.com',
            password: '2@HelloWorld'
          }
        }
      );

      const beforeConnect = await service.getAccountAuthenIdFromSocialId(
        '10936456',
        AccountAuthenIdType.Facebook
      );
      await appController.connectWithSocial(
        {
          $credential: credentialGuest,
          $token: guestResult.accessToken,
          $language: 'th'
        } as any,
        {
          provider: AccountAuthenIdType.Facebook,
          payload: {
            authToken: '10936456'
          }
        }
      );
      const afterConnect = await service.getAccountAuthenIdFromSocialId(
        '10936456',
        AccountAuthenIdType.Facebook
      );

      expect(beforeConnect).toBeNull();
      expect(afterConnect.socialId).toEqual('10936456');
    });

    it('should return Exception when invalid user token', async () => {
      await expect(
        appController.connectWithSocial(
          {
            $credential: credentialGuest,
            $token: guestResult.accessToken,
            $language: 'th'
          } as any,
          {
            provider: AccountAuthenIdType.Facebook,
            payload: {
              authToken: ''
            }
          }
        )
      ).rejects.toEqual(
        new CastcleException(CastcleStatus.INVLAID_AUTH_TOKEN, 'th')
      );
    });

    it('should return Exception when get empty user data', async () => {
      await expect(
        appController.connectWithSocial(
          {
            $credential: credentialGuest,
            $token: guestResult.accessToken,
            $language: 'th'
          } as any,
          {
            provider: AccountAuthenIdType.Facebook,
            payload: {
              authToken: 'test_empty'
            }
          }
        )
      ).rejects.toEqual(
        new CastcleException(CastcleStatus.FORBIDDEN_REQUEST, 'th')
      );
    });

    it('should return Exception get exception user data', async () => {
      await expect(
        appController.connectWithSocial(
          {
            $credential: credentialGuest,
            $token: guestResult.accessToken,
            $language: 'th'
          } as any,
          {
            provider: AccountAuthenIdType.Facebook,
            payload: {
              authToken: 'exception'
            }
          }
        )
      ).rejects.toEqual(
        new CastcleException(CastcleStatus.FORBIDDEN_REQUEST, 'th')
      );
    });
  });

<<<<<<< HEAD
  describe('forgotPasswordRequestOTP', () => {
    it('should get otp email after success', async () => {
      const channel = 'email';
      const email = 'sompop3.kulapalanont@gmail.com';
      const deviceUUID = 'sompop12341';
      const guestResult = await appController.guestLogin(
        { $device: 'iphone', $language: 'th', $platform: 'iOs' } as any,
        { deviceUUID: deviceUUID }
      );
      const credentialGuest = await service.getCredentialFromAccessToken(
        guestResult.accessToken
      );
      const result = await appController.forgotPasswordRequestOTP(
        {
          channel: channel,
          payload: {
            email: email,
            countryCode: '',
            mobileNumber: ''
          }
        },
=======
  describe('connectWithSocial Telegram', () => {
    let guestResult: TokenResponse;
    let credentialGuest: CredentialDocument;
    const deviceUUID = 'sompo010';
    beforeAll(async () => {
      guestResult = await appController.guestLogin(
        { $device: 'iphone9999', $language: 'th', $platform: 'ios' } as any,
        { deviceUUID: deviceUUID }
      );
      credentialGuest = await service.getCredentialFromAccessToken(
        guestResult.accessToken
      );
    });
    it('should create new social connect map to user ', async () => {
      const socialId = '12345';
      const tokens = await appController.register(
        {
          $credential: credentialGuest,
          $token: guestResult.accessToken,
          $language: 'th'
        } as any,
        {
          channel: 'email',
          payload: {
            castcleId: 'test1234',
            displayName: 'abc',
            email: 'test123@castcle.com',
            password: '2@HelloWorld'
          }
        }
      );

      const beforeConnect = await service.getAccountAuthenIdFromSocialId(
        socialId,
        AccountAuthenIdType.Telegram
      );
      await appController.connectWithSocial(
>>>>>>> 87b11482
        {
          $credential: credentialGuest,
          $token: guestResult.accessToken,
          $language: 'th'
<<<<<<< HEAD
        } as any
      );
      expect(result).not.toBeNull;
      expect(result.refCode).toHaveLength(8);
=======
        } as any,
        {
          provider: AccountAuthenIdType.Telegram,
          payload: {
            id: socialId,
            first_name: 'John',
            last_name: 'Doe',
            username: 'username',
            photo_url: 'https://t.me/i/userpic/320/username.jpg',
            auth_date: '1519400000',
            hash: '87e5a7e644d0ee362334d92bc8ecc981ca11ffc11eca809505'
          }
        }
      );
      const afterConnect = await service.getAccountAuthenIdFromSocialId(
        socialId,
        AccountAuthenIdType.Telegram
      );

      expect(beforeConnect).toBeNull();
      expect(afterConnect.socialId).toEqual(socialId);
    });

    it('should return Exception when invalid hash', async () => {
      const socialId = '12345';
      await expect(
        appController.connectWithSocial(
          {
            $credential: credentialGuest,
            $token: guestResult.accessToken,
            $language: 'th'
          } as any,
          {
            provider: AccountAuthenIdType.Telegram,
            payload: {
              id: socialId,
              first_name: 'John',
              last_name: 'Doe',
              username: 'username',
              photo_url: 'https://t.me/i/userpic/320/username.jpg',
              auth_date: '1519400000',
              hash: '1'
            }
          }
        )
      ).rejects.toEqual(
        new CastcleException(CastcleStatus.INVLAID_AUTH_TOKEN, 'th')
      );
    });

    it('should return Exception when get empty user data', async () => {
      await expect(
        appController.connectWithSocial(
          {
            $credential: credentialGuest,
            $token: guestResult.accessToken,
            $language: 'th'
          } as any,
          {
            provider: AccountAuthenIdType.Telegram,
            payload: {
              id: ''
            }
          }
        )
      ).rejects.toEqual(
        new CastcleException(CastcleStatus.FORBIDDEN_REQUEST, 'th')
      );
>>>>>>> 87b11482
    });
  });
});<|MERGE_RESOLUTION|>--- conflicted
+++ resolved
@@ -39,16 +39,12 @@
 import { AuthenticationController } from './app.controller';
 import { AppService } from './app.service';
 import { TokenResponse } from './dtos/dto';
-<<<<<<< HEAD
-import { DownloaderMock, FacebookClientMock } from './social.client.mock';
-import { ExportContext } from 'twilio/lib/rest/bulkexports/v1/export';
-=======
 import {
   DownloaderMock,
   FacebookClientMock,
   TelegramClientMock
 } from './social.client.mock';
->>>>>>> 87b11482
+import { ExportContext } from 'twilio/lib/rest/bulkexports/v1/export';
 
 let mongod: MongoMemoryServer;
 const rootMongooseTestModule = (options: MongooseModuleOptions = {}) =>
@@ -862,7 +858,6 @@
     });
   });
 
-<<<<<<< HEAD
   describe('forgotPasswordRequestOTP', () => {
     it('should get otp email after success', async () => {
       const channel = 'email';
@@ -884,7 +879,16 @@
             mobileNumber: ''
           }
         },
-=======
+        {
+          $credential: credentialGuest,
+          $token: guestResult.accessToken,
+          $language: 'th'
+        } as any
+      );
+      expect(result).not.toBeNull;
+      expect(result.refCode).toHaveLength(8);
+    });
+  });
   describe('connectWithSocial Telegram', () => {
     let guestResult: TokenResponse;
     let credentialGuest: CredentialDocument;
@@ -922,17 +926,10 @@
         AccountAuthenIdType.Telegram
       );
       await appController.connectWithSocial(
->>>>>>> 87b11482
         {
           $credential: credentialGuest,
           $token: guestResult.accessToken,
           $language: 'th'
-<<<<<<< HEAD
-        } as any
-      );
-      expect(result).not.toBeNull;
-      expect(result.refCode).toHaveLength(8);
-=======
         } as any,
         {
           provider: AccountAuthenIdType.Telegram,
@@ -1001,7 +998,6 @@
       ).rejects.toEqual(
         new CastcleException(CastcleStatus.FORBIDDEN_REQUEST, 'th')
       );
->>>>>>> 87b11482
     });
   });
 });