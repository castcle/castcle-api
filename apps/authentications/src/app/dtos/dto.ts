--- conflicted
+++ resolved
@@ -140,8 +140,6 @@
   expiresTime: string;
 }
 
-<<<<<<< HEAD
-=======
 export interface SocialConnect {
   socialId: string;
   email: string;
@@ -150,7 +148,6 @@
   profileImage: string;
   socialToken: string;
 }
->>>>>>> 59b67b41
 export class ForgotPasswordPayload {
   @ApiProperty()
   email: string;
