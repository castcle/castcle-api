--- conflicted
+++ resolved
@@ -78,13 +78,9 @@
     private download: Downloader,
     private telegramClient: TelegramClient,
     private twitterClient: TwitterClient,
-<<<<<<< HEAD
     private googleClient: GoogleClient,
-    private userService: UserService
-=======
     private userService: UserService,
     private twillioClient: TwillioClient
->>>>>>> 14f74921
   ) {}
 
   private readonly logger = new CastLogger(AppService.name, CastLoggerOptions);
