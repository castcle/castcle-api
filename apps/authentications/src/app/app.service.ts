--- conflicted
+++ resolved
@@ -25,11 +25,8 @@
 import { getSignupHtml } from './configs/signupEmail';
 import * as nodemailer from 'nodemailer';
 import { Environment as env } from '@castcle-api/environments';
-<<<<<<< HEAD
-=======
 import { Password } from '@castcle-api/utils';
 import { CastcleException, CastcleStatus } from '@castcle-api/utils/exception';
->>>>>>> be3d4cd0
 /*
  * TODO: !!!
  */
@@ -64,8 +61,6 @@
     });
     console.log(`Email is send `, info.messageId, info);
   }
-<<<<<<< HEAD
-=======
 
   /**
    * Validate if password pass Password.validate() if not will throw CastcleException
@@ -79,5 +74,4 @@
       throw new CastcleException(CastcleStatus.INVALID_PASSWORD, langagues);
     }
   }
->>>>>>> be3d4cd0
 }