--- conflicted
+++ resolved
@@ -20,7 +20,7 @@
  * Thailand 10160, or visit www.castcle.com if you need additional information
  * or have any questions.
  */
-import { AuthenticationService, UserService } from '@castcle-api/database';
+import { AuthenticationService } from '@castcle-api/database';
 import { DEFAULT_CONTENT_QUERY_OPTIONS } from '@castcle-api/database/dtos';
 import { CredentialDocument } from '@castcle-api/database/schemas';
 import { Environment as env } from '@castcle-api/environments';
@@ -64,11 +64,8 @@
     private download: Downloader,
     private telegramClient: TelegramClient,
     private twitterClient: TwitterClient,
-<<<<<<< HEAD
-    private googleClient: GoogleClient
-=======
+    private googleClient: GoogleClient,
     private userService: UserService
->>>>>>> 879d4905
   ) {}
 
   private readonly logger = new CastLogger(AppService.name, CastLoggerOptions);
@@ -310,25 +307,7 @@
     else throw new CastcleException(CastcleStatus.FORBIDDEN_REQUEST, language);
   }
 
-  /**
-<<<<<<< HEAD
-   * Request Access Twitter Token API
-   * @param {string} language en is default
-   * @returns {oauth_token,oauth_token_secret,oauth_callback_confirmed} token data
-   */
-  async testToken(language: string) {
-    const data = await this.googleClient.getAccessToken(
-      '4/0AX4XfWg_qtrZ9N5W6HLDyf8WoRPNNiwbgZs9Ng6jjdEposy8irfgg4-IUP1gcLf32fkzuw'
-    );
-    console.log(data);
-    // this.logger.log(
-    //   `Twitter callback confirmed status : ${data.results.oauth_callback_confirmed}`
-    // );
-
-    // if (data.results.oauth_callback_confirmed === 'true') return data;
-    // else throw new CastcleException(CastcleStatus.FORBIDDEN_REQUEST, language);
-=======
-   * Get User Profile and Pages
+  /**User Profile and Pages
    * @param {CredentialDocument} credential
    * @returns {profile,pages} profile data
    */
@@ -346,6 +325,5 @@
       profile: user,
       pages: pages
     };
->>>>>>> 879d4905
   }
 }