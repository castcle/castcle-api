--- conflicted
+++ resolved
@@ -20,25 +20,6 @@
   ) {}
 
   async getAccountFromEmail(email: string, password: string) {
-<<<<<<< HEAD
-    const findStaff = await this.findStaff({
-      email: CastcleRegExp.fromString(email),
-      status: StatusUser.ACTIVE,
-    });
-    if (findStaff) {
-      if (Password.verify(password, findStaff.password)) {
-        const token = this.generateAccessToken({
-          id: findStaff._id,
-          email: findStaff.email,
-          firstName: findStaff.firstName,
-          lastName: findStaff.lastName,
-          status: findStaff.status,
-          role: findStaff.role,
-        });
-        findStaff.loginAt.push(new Date());
-        findStaff.accessToken = token.accessToken;
-        await findStaff.save();
-=======
     const staff = await this.findStaff({
       email: CastcleRegExp.fromString(email),
       status: StatusUser.ACTIVE,
@@ -56,7 +37,6 @@
         staff.loginAt.push(new Date());
         staff.accessToken = token.accessToken;
         await staff.save();
->>>>>>> ed586609
 
         return token;
       }
@@ -116,20 +96,12 @@
     try {
       const newPassword = generatePassword();
       const staff = await this.findStaff({ _id: Types.ObjectId(id) });
-<<<<<<< HEAD
-
-=======
->>>>>>> ed586609
       if (staff) {
         Object.assign(staff, { password: Password.create(newPassword) });
         await staff.save();
         await this.mailService.sendPasswordToStaff(staff.email, newPassword);
         return { password: newPassword };
       }
-<<<<<<< HEAD
-
-=======
->>>>>>> ed586609
       throw new CastcleException('STAFF_NOT_FOUND');
     } catch (error) {
       throw new CastcleException('STAFF_NOT_FOUND');
