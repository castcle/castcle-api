/*
 * Copyright (c) 2021, Castcle and/or its affiliates. All rights reserved.
 * DO NOT ALTER OR REMOVE COPYRIGHT NOTICES OR THIS FILE HEADER.
 * 
 * This code is free software; you can redistribute it and/or modify it
 * under the terms of the GNU General Public License version 3 only, as
 * published by the Free Software Foundation.
 * 
 * This code is distributed in the hope that it will be useful, but WITHOUT
 * ANY WARRANTY; without even the implied warranty of MERCHANTABILITY or
 * FITNESS FOR A PARTICULAR PURPOSE. See the GNU General Public License
 * version 3 for more details (a copy is included in the LICENSE file that
 * accompanied this code).
 * 
 * You should have received a copy of the GNU General Public License version
 * 3 along with this work; if not, write to the Free Software Foundation,
 * Inc., 51 Franklin St, Fifth Floor, Boston, MA 02110-1301 USA.
 * 
 * Please contact Castcle, 22 Phet Kasem 47/2 Alley, Bang Khae, Bangkok, 
 * Thailand 10160, or visit www.castcle.com if you need additional information 
 * or have any questions.
 */

import { Module } from '@nestjs/common';

import { AppController } from './app.controller';
import { AppService } from './app.service';

import { HealthyController } from './controllers/healthy/healthy.controller';

@Module({
  imports: [],
<<<<<<< HEAD
  controllers: [AppController],
  providers: [AppService]
=======
  controllers: [AppController, HealthyController],
  providers: [AppService],
>>>>>>> bd3d3ae0
})
export class AppModule {}<|MERGE_RESOLUTION|>--- conflicted
+++ resolved
@@ -30,12 +30,7 @@
 
 @Module({
   imports: [],
-<<<<<<< HEAD
-  controllers: [AppController],
-  providers: [AppService]
-=======
   controllers: [AppController, HealthyController],
   providers: [AppService],
->>>>>>> bd3d3ae0
 })
 export class AppModule {}