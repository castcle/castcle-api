--- conflicted
+++ resolved
@@ -20,42 +20,19 @@
  * Thailand 10160, or visit www.castcle.com if you need additional information
  * or have any questions.
  */
-<<<<<<< HEAD
-=======
 
 import { Module } from '@nestjs/common';
 import { BaseController } from './app.controller';
 import { PageController } from './controllers/pages/pages.controller';
->>>>>>> d717d961
 import { DatabaseModule } from '@castcle-api/database';
-import { UtilsCacheModule } from '@castcle-api/utils/cache';
 import { UtilsInterceptorsModule } from '@castcle-api/utils/interceptors';
 import { UtilsPipesModule } from '@castcle-api/utils/pipes';
-import { Module } from '@nestjs/common';
-import { AppController } from './app.controller';
 import { AppService } from './app.service';
 import { HealthyController } from './controllers/healthy/healthy.controller';
-import { NotificationsController } from './controllers/notifications/notifications.controller';
-import { PageController } from './controllers/pages/pages.controller';
 
 @Module({
-<<<<<<< HEAD
-  imports: [
-    DatabaseModule,
-    UtilsInterceptorsModule,
-    UtilsPipesModule,
-    UtilsCacheModule
-  ],
-  controllers: [
-    HealthyController,
-    PageController,
-    AppController,
-    NotificationsController
-  ],
-=======
   imports: [DatabaseModule, UtilsInterceptorsModule, UtilsPipesModule],
   controllers: [HealthyController, PageController, BaseController],
->>>>>>> d717d961
   providers: [AppService]
 })
 export class BaseModule {}