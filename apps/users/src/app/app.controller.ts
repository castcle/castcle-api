--- conflicted
+++ resolved
@@ -192,7 +192,6 @@
       );
   }
 
-<<<<<<< HEAD
   @CastcleAuth(CacheKeyName.SyncSocial)
   @Get('syncSocial')
   async getSyncSocial(@Req() req: CredentialRequest) {
@@ -214,12 +213,7 @@
     return response;
   }
 
-  @ApiOkResponse({
-    type: UserResponseDto
-  })
-=======
   @ApiOkResponse({ type: UserResponseDto })
->>>>>>> 11c45c07
   @CastcleAuth(CacheKeyName.Users)
   @Get(':id')
   async getUserById(@Req() req: CredentialRequest, @Param('id') id: string) {
