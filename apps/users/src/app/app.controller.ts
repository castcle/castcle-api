--- conflicted
+++ resolved
@@ -71,9 +71,9 @@
 } from '@nestjs/common';
 import { ApiBody, ApiOkResponse, ApiQuery, ApiResponse } from '@nestjs/swagger';
 import { AppService } from './app.service';
+import { ReportUserDto } from './dtos';
 import { TargetCastcleDto, UpdateMobileDto } from './dtos/dto';
 import { KeywordPipe } from './pipes/keyword.pipe';
-import { ReportUserDto } from './dtos';
 
 let logger: CastLogger;
 
@@ -602,7 +602,54 @@
     } as FollowResponse;
   }
 
-<<<<<<< HEAD
+  @ApiResponse({ status: HttpStatus.NO_CONTENT })
+  @Post(':id/blocking')
+  @CastcleBasicAuth()
+  @HttpCode(HttpStatus.NO_CONTENT)
+  async blockUser(
+    @Param('id') blockUserId: string,
+    @Req() req: CredentialRequest
+  ) {
+    const user = await this.userService.getUserFromCredential(req.$credential);
+    const blockUser = await this.authService.getUserFromCastcleId(blockUserId);
+
+    await this.userService.blockUser(user, blockUser);
+  }
+
+  @ApiResponse({ status: HttpStatus.NO_CONTENT })
+  @Post(':id/unblocking')
+  @CastcleBasicAuth()
+  @HttpCode(HttpStatus.NO_CONTENT)
+  async unblockUser(
+    @Param('id') unblockUserId: string,
+    @Req() req: CredentialRequest
+  ) {
+    const user = await this.userService.getUserFromCredential(req.$credential);
+    const unblockUser = await this.authService.getUserFromCastcleId(
+      unblockUserId
+    );
+
+    await this.userService.unblockUser(user, unblockUser);
+  }
+
+  @UsePipes(new ValidationPipe({ skipMissingProperties: true }))
+  @ApiResponse({ status: HttpStatus.NO_CONTENT })
+  @Post(':id/reporting')
+  @CastcleBasicAuth()
+  @HttpCode(HttpStatus.NO_CONTENT)
+  async reportUser(
+    @Body() { message }: ReportUserDto,
+    @Param('id') reportedUserId: string,
+    @Req() req: CredentialRequest
+  ) {
+    const user = await this.userService.getUserFromCredential(req.$credential);
+    const reportedUser = await this.authService.getUserFromCastcleId(
+      reportedUserId
+    );
+
+    await this.userService.reportUser(user, reportedUser, message);
+  }
+
   @ApiBody({
     type: UpdateMobileDto
   })
@@ -665,53 +712,4 @@
         CastcleStatus.INVALID_ACCESS_TOKEN,
         req.$language
       );
-=======
-  @ApiResponse({ status: HttpStatus.NO_CONTENT })
-  @Post(':id/blocking')
-  @CastcleBasicAuth()
-  @HttpCode(HttpStatus.NO_CONTENT)
-  async blockUser(
-    @Param('id') blockUserId: string,
-    @Req() req: CredentialRequest
-  ) {
-    const user = await this.userService.getUserFromCredential(req.$credential);
-    const blockUser = await this.authService.getUserFromCastcleId(blockUserId);
-
-    await this.userService.blockUser(user, blockUser);
-  }
-
-  @ApiResponse({ status: HttpStatus.NO_CONTENT })
-  @Post(':id/unblocking')
-  @CastcleBasicAuth()
-  @HttpCode(HttpStatus.NO_CONTENT)
-  async unblockUser(
-    @Param('id') unblockUserId: string,
-    @Req() req: CredentialRequest
-  ) {
-    const user = await this.userService.getUserFromCredential(req.$credential);
-    const unblockUser = await this.authService.getUserFromCastcleId(
-      unblockUserId
-    );
-
-    await this.userService.unblockUser(user, unblockUser);
-  }
-
-  @UsePipes(new ValidationPipe({ skipMissingProperties: true }))
-  @ApiResponse({ status: HttpStatus.NO_CONTENT })
-  @Post(':id/reporting')
-  @CastcleBasicAuth()
-  @HttpCode(HttpStatus.NO_CONTENT)
-  async reportUser(
-    @Body() { message }: ReportUserDto,
-    @Param('id') reportedUserId: string,
-    @Req() req: CredentialRequest
-  ) {
-    const user = await this.userService.getUserFromCredential(req.$credential);
-    const reportedUser = await this.authService.getUserFromCastcleId(
-      reportedUserId
-    );
-
-    await this.userService.reportUser(user, reportedUser, message);
->>>>>>> 671eecdc
-  }
 }