--- conflicted
+++ resolved
@@ -51,8 +51,8 @@
 import {
   CastcleAuth,
   CastcleBasicAuth,
-  CastcleController,
-  CastcleClearCacheAuth
+  CastcleClearCacheAuth,
+  CastcleController
 } from '@castcle-api/utils/decorators';
 import { CastcleException, CastcleStatus } from '@castcle-api/utils/exception';
 import { CredentialRequest } from '@castcle-api/utils/interceptors';
@@ -782,13 +782,8 @@
   @ApiBody({
     type: SocialSyncDeleteDto
   })
-<<<<<<< HEAD
-  @CastleClearCacheAuth(CacheKeyName.SyncSocial)
-  @Delete('sync_social')
-=======
   @CastcleClearCacheAuth(CacheKeyName.SyncSocial)
   @Delete('syncSocial')
->>>>>>> 999a0406
   @HttpCode(HttpStatus.NO_CONTENT)
   async deleteSyncSocial(
     @Req() req: CredentialRequest,
