/*
 * Copyright (c) 2021, Castcle and/or its affiliates. All rights reserved.
 * DO NOT ALTER OR REMOVE COPYRIGHT NOTICES OR THIS FILE HEADER.
 *
 * This code is free software; you can redistribute it and/or modify it
 * under the terms of the GNU General Public License version 3 only, as
 * published by the Free Software Foundation.
 *
 * This code is distributed in the hope that it will be useful, but WITHOUT
 * ANY WARRANTY; without even the implied warranty of MERCHANTABILITY or
 * FITNESS FOR A PARTICULAR PURPOSE. See the GNU General Public License
 * version 3 for more details (a copy is included in the LICENSE file that
 * accompanied this code).
 *
 * You should have received a copy of the GNU General Public License version
 * 3 along with this work; if not, write to the Free Software Foundation,
 * Inc., 51 Franklin St, Fifth Floor, Boston, MA 02110-1301 USA.
 *
 * Please contact Castcle, 22 Phet Kasem 47/2 Alley, Bang Khae, Bangkok,
 * Thailand 10160, or visit www.castcle.com if you need additional information
 * or have any questions.
 */
import { UpdateModelUserDto, UpdateUserDto } from '@castcle-api/database/dtos';
import { CastLogger, CastLoggerOptions } from '@castcle-api/logger';
import {
<<<<<<< HEAD
  AVARTAR_SIZE_CONFIGS,
  COMMON_SIZE_CONFIGS,
  Image
=======
  Image,
  AVATAR_SIZE_CONFIGS,
  COMMON_SIZE_CONFIGS
>>>>>>> 08c18b5a
} from '@castcle-api/utils/aws';
import { CredentialRequest } from '@castcle-api/utils/interceptors';
import { Injectable } from '@nestjs/common';
@Injectable()
export class AppService {
  private readonly logger = new CastLogger(AppService.name, CastLoggerOptions);

  getData(): { message: string } {
    return { message: 'Welcome to users!' };
  }

  /**
   * Upload any image in s3 and transform UpdateUserDto to UpdateModelUserDto
   * @param {UpdateUserDto} body
   * @param {CredentialRequest} req
   * @returns {UpdateModelUserDto}
   */
  async uploadUserInfo(
    body: UpdateUserDto,
    req: CredentialRequest
  ): Promise<UpdateModelUserDto> {
    let updateModelUserDto: UpdateModelUserDto = {};
    this.logger.debug(`uploading info avatar-${req.$credential.account._id}`);
    this.logger.debug(body);
    updateModelUserDto.images = {};
    if (body.images && body.images.avatar) {
      const avatar = await Image.upload(body.images.avatar as string, {
        filename: `avatar-${req.$credential.account._id}`,
        addTime: true,
        sizes: AVATAR_SIZE_CONFIGS,
        subpath: `account_${req.$credential.account._id}`
      });
      updateModelUserDto.images.avatar = avatar.image;
      this.logger.debug('after update', updateModelUserDto);
    }
    if (body.images && body.images.cover) {
      const cover = await Image.upload(body.images.cover as string, {
        filename: `cover-${req.$credential.account._id}`,
        addTime: true,
        sizes: COMMON_SIZE_CONFIGS,
        subpath: `account_${req.$credential.account._id}`
      });
      updateModelUserDto.images.cover = cover.image;
    }
    updateModelUserDto = { ...body, images: updateModelUserDto.images };
    return updateModelUserDto;
  }
}<|MERGE_RESOLUTION|>--- conflicted
+++ resolved
@@ -23,15 +23,9 @@
 import { UpdateModelUserDto, UpdateUserDto } from '@castcle-api/database/dtos';
 import { CastLogger, CastLoggerOptions } from '@castcle-api/logger';
 import {
-<<<<<<< HEAD
-  AVARTAR_SIZE_CONFIGS,
+  AVATAR_SIZE_CONFIGS,
   COMMON_SIZE_CONFIGS,
   Image
-=======
-  Image,
-  AVATAR_SIZE_CONFIGS,
-  COMMON_SIZE_CONFIGS
->>>>>>> 08c18b5a
 } from '@castcle-api/utils/aws';
 import { CredentialRequest } from '@castcle-api/utils/interceptors';
 import { Injectable } from '@nestjs/common';
