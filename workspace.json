--- conflicted
+++ resolved
@@ -599,43 +599,51 @@
         }
       }
     },
-<<<<<<< HEAD
     "utils-interceptors": {
       "root": "libs/utils/interceptors",
       "sourceRoot": "libs/utils/interceptors/src",
-=======
+      "projectType": "library",
+      "targets": {
+        "lint": {
+          "executor": "@nrwl/linter:eslint",
+          "options": {
+            "lintFilePatterns": [
+              "libs/utils/interceptors/**/*.ts"
+            ]
+          }
+        },
+        "test": {
+          "executor": "@nrwl/jest:jest",
+          "outputs": [
+            "coverage/libs/utils/interceptors"
+          ],
+          "options": {
+            "jestConfig": "libs/utils/interceptors/jest.config.js",
+            "passWithNoTests": true
+          }
+        }
+      }
+    },
     "utils-exception": {
       "root": "libs/utils/exception",
       "sourceRoot": "libs/utils/exception/src",
->>>>>>> e1725c26
-      "projectType": "library",
-      "targets": {
-        "lint": {
-          "executor": "@nrwl/linter:eslint",
-          "options": {
-            "lintFilePatterns": [
-<<<<<<< HEAD
-              "libs/utils/interceptors/**/*.ts"
-=======
+      "projectType": "library",
+      "targets": {
+        "lint": {
+          "executor": "@nrwl/linter:eslint",
+          "options": {
+            "lintFilePatterns": [
               "libs/utils/exception/**/*.ts"
->>>>>>> e1725c26
-            ]
-          }
-        },
-        "test": {
-          "executor": "@nrwl/jest:jest",
-          "outputs": [
-<<<<<<< HEAD
-            "coverage/libs/utils/interceptors"
-          ],
-          "options": {
-            "jestConfig": "libs/utils/interceptors/jest.config.js",
-=======
+            ]
+          }
+        },
+        "test": {
+          "executor": "@nrwl/jest:jest",
+          "outputs": [
             "coverage/libs/utils/exception"
           ],
           "options": {
             "jestConfig": "libs/utils/exception/jest.config.js",
->>>>>>> e1725c26
             "passWithNoTests": true
           }
         }
