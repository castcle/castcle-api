--- conflicted
+++ resolved
@@ -48,25 +48,18 @@
     FacebookClient,
     TelegramClient,
     TwitterClient,
-<<<<<<< HEAD
-    GoogleClient,
-    TwillioClient
-=======
     TwillioClient,
-    AppleClient
->>>>>>> 40af018b
+    AppleClient,
+    GoogleClient
   ],
   exports: [
     HttpModule,
     FacebookClient,
     TelegramClient,
     TwitterClient,
-<<<<<<< HEAD
-    GoogleClient,
-=======
     AppleClient,
->>>>>>> 40af018b
-    TwillioClient
+    TwillioClient,
+    GoogleClient
   ]
 })
 export class UtilsClientsModule {}
@@ -81,11 +74,8 @@
   TwitterClient,
   TwitterAccessToken,
   TwitterUserData,
-<<<<<<< HEAD
-  GoogleClient
-=======
   AppleClient,
   TwillioClient,
-  TwillioChannel
->>>>>>> 40af018b
+  TwillioChannel,
+  GoogleClient
 };