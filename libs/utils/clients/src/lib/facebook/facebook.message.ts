--- conflicted
+++ resolved
@@ -36,10 +36,7 @@
   email: string;
   name: string;
 }
-<<<<<<< HEAD
-=======
 
->>>>>>> ce7b945e
 export interface FacebookAccessToken {
   access_token: string;
   token_type: string;
