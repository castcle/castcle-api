/*
 * Copyright (c) 2021, Castcle and/or its affiliates. All rights reserved.
 * DO NOT ALTER OR REMOVE COPYRIGHT NOTICES OR THIS FILE HEADER.
 *
 * This code is free software; you can redistribute it and/or modify it
 * under the terms of the GNU General Public License version 3 only, as
 * published by the Free Software Foundation.
 *
 * This code is distributed in the hope that it will be useful, but WITHOUT
 * ANY WARRANTY; without even the implied warranty of MERCHANTABILITY or
 * FITNESS FOR A PARTICULAR PURPOSE. See the GNU General Public License
 * version 3 for more details (a copy is included in the LICENSE file that
 * accompanied this code).
 *
 * You should have received a copy of the GNU General Public License version
 * 3 along with this work; if not, write to the Free Software Foundation,
 * Inc., 51 Franklin St, Fifth Floor, Boston, MA 02110-1301 USA.
 *
 * Please contact Castcle, 22 Phet Kasem 47/2 Alley, Bang Khae, Bangkok,
 * Thailand 10160, or visit www.castcle.com if you need additional information
 * or have any questions.
 */
export const CacheKeyName = {
  NotificationsGet: {
    Name: 'NOTIFICATIONS_GET',
    Ttl: 3
  },
  NotificationsBadges: {
    Name: 'NOTIFICATIONS_BADGES',
    Ttl: 3
  },
  LanguagesGet: {
    Name: 'LANGUAGES_GET',
    Ttl: 3600
  },
  HashtagsGet: {
    Name: 'HASHTAGS_GET',
<<<<<<< HEAD
    Ttl: 60
=======
    Ttl: 3
>>>>>>> 206265dc
  },
  TopTrends: {
    Name: 'TOPTRENDS',
    Ttl: 3
  },
  Searches: {
    Name: 'SEARCHES',
    Ttl: 3
  },
  Pages: {
    Name: 'PAGES',
    Ttl: 3
  },
  Feeds: {
    Name: 'FEEDS',
    Ttl: 3
  },
  Contents: {
    Name: 'CONTENTS',
    Ttl: 3
  },
  Comments: {
    Name: 'COMMENTS',
    Ttl: 3
  },
  Users: {
    Name: 'USERS',
    Ttl: 3
  },
  Country: {
    Name: 'COUNTRY',
    Ttl: 3600
  }
};<|MERGE_RESOLUTION|>--- conflicted
+++ resolved
@@ -35,11 +35,7 @@
   },
   HashtagsGet: {
     Name: 'HASHTAGS_GET',
-<<<<<<< HEAD
-    Ttl: 60
-=======
     Ttl: 3
->>>>>>> 206265dc
   },
   TopTrends: {
     Name: 'TOPTRENDS',
