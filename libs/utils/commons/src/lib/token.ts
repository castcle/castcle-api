/*
 * Copyright (c) 2021, Castcle and/or its affiliates. All rights reserved.
 * DO NOT ALTER OR REMOVE COPYRIGHT NOTICES OR THIS FILE HEADER.
 *
 * This code is free software; you can redistribute it and/or modify it
 * under the terms of the GNU General Public License version 3 only, as
 * published by the Free Software Foundation.
 *
 * This code is distributed in the hope that it will be useful, but WITHOUT
 * ANY WARRANTY; without even the implied warranty of MERCHANTABILITY or
 * FITNESS FOR A PARTICULAR PURPOSE. See the GNU General Public License
 * version 3 for more details (a copy is included in the LICENSE file that
 * accompanied this code).
 *
 * You should have received a copy of the GNU General Public License version
 * 3 along with this work; if not, write to the Free Software Foundation,
 * Inc., 51 Franklin St, Fifth Floor, Boston, MA 02110-1301 USA.
 *
 * Please contact Castcle, 22 Phet Kasem 47/2 Alley, Bang Khae, Bangkok,
 * Thailand 10160, or visit www.castcle.com if you need additional information
 * or have any questions.
 */

import { sign, verify } from 'jsonwebtoken';

export const Token = {
  generateToken: (payload: any, secret: string, expireIn: number) =>
    sign(payload, secret, {
      expiresIn: expireIn,
      header: { alg: 'HS256', typ: 'JWT' },
    }),

<<<<<<< HEAD
const isTokenExpire = (token: string, secret: string) => {
  return new Promise<boolean>((resolve) => {
    jwt.verify(token, secret, (error) => {
      if (error && error.name === 'TokenExpiredError') {
        resolve(true);
      } else resolve(false);
    });
  });
};

const decodeToken = <T = any>(token: string) => {
  try {
    return jwt.decode(token) as T;
  } catch (error) {
    throw new Error(error);
  }
};

export const Token = {
  generateToken,
  isTokenValid,
  isTokenExpire,
  decodeToken,
=======
  isTokenValid: (token: string, secret: string) => {
    try {
      verify(token, secret);
      return true;
    } catch (error) {
      console.error('error', error);
      return false;
    }
  },
>>>>>>> d589d56d
};<|MERGE_RESOLUTION|>--- conflicted
+++ resolved
@@ -30,15 +30,15 @@
       header: { alg: 'HS256', typ: 'JWT' },
     }),
 
-<<<<<<< HEAD
-const isTokenExpire = (token: string, secret: string) => {
-  return new Promise<boolean>((resolve) => {
-    jwt.verify(token, secret, (error) => {
-      if (error && error.name === 'TokenExpiredError') {
-        resolve(true);
-      } else resolve(false);
-    });
-  });
+  isTokenValid: (token: string, secret: string) => {
+    try {
+      verify(token, secret);
+      return true;
+    } catch (error) {
+      console.error('error', error);
+      return false;
+    }
+  },
 };
 
 const decodeToken = <T = any>(token: string) => {
@@ -54,15 +54,4 @@
   isTokenValid,
   isTokenExpire,
   decodeToken,
-=======
-  isTokenValid: (token: string, secret: string) => {
-    try {
-      verify(token, secret);
-      return true;
-    } catch (error) {
-      console.error('error', error);
-      return false;
-    }
-  },
->>>>>>> d589d56d
 };