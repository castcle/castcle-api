/*
 * Copyright (c) 2021, Castcle and/or its affiliates. All rights reserved.
 * DO NOT ALTER OR REMOVE COPYRIGHT NOTICES OR THIS FILE HEADER.
 *
 * This code is free software; you can redistribute it and/or modify it
 * under the terms of the GNU General Public License version 3 only, as
 * published by the Free Software Foundation.
 *
 * This code is distributed in the hope that it will be useful, but WITHOUT
 * ANY WARRANTY; without even the implied warranty of MERCHANTABILITY or
 * FITNESS FOR A PARTICULAR PURPOSE. See the GNU General Public License
 * version 3 for more details (a copy is included in the LICENSE file that
 * accompanied this code).
 *
 * You should have received a copy of the GNU General Public License version
 * 3 along with this work; if not, write to the Free Software Foundation,
 * Inc., 51 Franklin St, Fifth Floor, Boston, MA 02110-1301 USA.
 *
 * Please contact Castcle, 22 Phet Kasem 47/2 Alley, Bang Khae, Bangkok,
 * Thailand 10160, or visit www.castcle.com if you need additional information
 * or have any questions.
 */

import { MongooseModuleOptions } from '@nestjs/mongoose';
import * as dotenv from 'dotenv';

const env = dotenv.config();
if (!env) {
  throw new Error('Env not found!');
}

// Database
const db_user_pass =
  process.env.DB_USERNAME === '' && process.env.DB_PASSWORD === ''
    ? ''
    : `${process.env.DB_USERNAME}:${process.env.DB_PASSWORD}@`;
const db_query =
  process.env.DB_HOST === 'localhost' ? '' : '?retryWrites=true&w=majority';
const db_options: MongooseModuleOptions =
  process.env.DB_HOST === 'localhost' &&
  process.env.DB_USERNAME === '' &&
  process.env.DB_PASSWORD === ''
    ? {}
    : {
        useNewUrlParser: true,
        useUnifiedTopology: true
      };

export const Environment = {
  production: process.env.NODE_ENV === 'production',
  node_env: process.env.NODE_ENV,
  port: process.env.PORT,
  // Database
  db_username: process.env.DB_USERNAME,
  db_password: process.env.DB_PASSWORD,
  db_host: process.env.DB_HOST,
  db_database_name: process.env.DB_DATABASE_NAME,
  db_uri: `mongodb+srv://${db_user_pass}${process.env.DB_HOST}/${process.env.DB_DATABASE_NAME}${db_query}`,
  db_options,
  db_test_in_db: process.env.DB_TEST_IN_DB === 'yes',
  // Mail Service
  smtp_username: process.env.SMTP_USERNAME,
  smtp_password: process.env.SMTP_PASSWORD,
  smtp_host: process.env.SMTP_HOST,
  smtp_port: process.env.SMTP_PORT as unknown as number,
  // JWT
  jwt_access_secret: process.env.JWT_ACCESS_SECRET,
  jwt_access_expires_in: process.env.JWT_ACCESS_EXPIRES_IN as unknown as number,
  jwt_refresh_secret: process.env.JWT_REFRESH_SECRET,
  jwt_refresh_expires_in: process.env
    .JWT_REFRESH_EXPIRES_IN as unknown as number,
  jwt_verify_secret: process.env.JWT_VERIFY_SECRET,
  jwt_verify_expires_in: process.env.JWT_VERIFY_EXPIRES_IN as unknown as number,
  jwt_signature_secret: process.env.JWT_SIGNATURE_SECRET,
  jwt_signature_expires_in: process.env
    .JWT_SIGNATURE_EXPIRES_IN as unknown as number,
  // Cloudfront
  cloudfront_access_key_id: process.env.CLOUDFRONT_ACCESS_KEY_ID,
  cloudfront_private_key: process.env.CLOUDFRONT_PRIVATE_KEY,
  // Redis
  redis_host: process.env.REDIS_HOST,
  redis_port: process.env.REDIS_PORT as unknown as number,
  // Assets
  assets_bucket_name: process.env.ASSETS_BUCKET_NAME,
  assets_host: process.env.ASSETS_HOST,
  // Social network
  twitter_key: process.env.TWITTER_KEY,
  twitter_secret_key: process.env.TWITTER_SECRET_KEY,
  twitter_bearer_token: process.env.TWITTER_BEARER_TOKEN,
  twitter_host: process.env.TWITTER_HOST,
  // Otp
  otp_digits: process.env.OTP_DIGITS as unknown as number, // display otp digit default is 8
  otp_expires_in: process.env.OTP_EXPIRES_IN as unknown as number, //second for otp to expire
  // Firebase
  firebase_project_id: process.env.FIREBASE_PROJECT_ID,
  firebase_client_email: process.env.FIREBASE_CLIENT_EMAIL,
  firebase_private_key: process.env.FIREBASE_PRIVATE_KEY,
  // HTTP
  http_time_out: process.env.HTTP_TIME_OUT as unknown as number,
  // Facebook
  fb_host: process.env.FB_HOST,
  fb_client_id: process.env.FB_CLIENT_ID,
  fb_client_secret: process.env.FB_CLIENT_SECRET,
  // Telegram
  tg_bot_token: process.env.TG_BOT_TOKEN,
<<<<<<< HEAD
  // Google
  google_client_id: process.env.GOOGLE_CLIENT_ID,
  google_secret: process.env.GOOGLE_SECRET
=======
  // Twilio
  twilio_account_sid: process.env.TWILIO_ACCOUNT_SID,
  twilio_auth_token: process.env.TWILIO_AUTH_TOKEN,
  twilio_otp_sid: process.env.TWILIO_OTP_SID
>>>>>>> 14f74921
};<|MERGE_RESOLUTION|>--- conflicted
+++ resolved
@@ -103,14 +103,11 @@
   fb_client_secret: process.env.FB_CLIENT_SECRET,
   // Telegram
   tg_bot_token: process.env.TG_BOT_TOKEN,
-<<<<<<< HEAD
   // Google
   google_client_id: process.env.GOOGLE_CLIENT_ID,
-  google_secret: process.env.GOOGLE_SECRET
-=======
+  google_secret: process.env.GOOGLE_SECRET,
   // Twilio
   twilio_account_sid: process.env.TWILIO_ACCOUNT_SID,
   twilio_auth_token: process.env.TWILIO_AUTH_TOKEN,
   twilio_otp_sid: process.env.TWILIO_OTP_SID
->>>>>>> 14f74921
 };