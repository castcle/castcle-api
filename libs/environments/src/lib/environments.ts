/*
 * Copyright (c) 2021, Castcle and/or its affiliates. All rights reserved.
 * DO NOT ALTER OR REMOVE COPYRIGHT NOTICES OR THIS FILE HEADER.
 *
 * This code is free software; you can redistribute it and/or modify it
 * under the terms of the GNU General Public License version 3 only, as
 * published by the Free Software Foundation.
 *
 * This code is distributed in the hope that it will be useful, but WITHOUT
 * ANY WARRANTY; without even the implied warranty of MERCHANTABILITY or
 * FITNESS FOR A PARTICULAR PURPOSE. See the GNU General Public License
 * version 3 for more details (a copy is included in the LICENSE file that
 * accompanied this code).
 *
 * You should have received a copy of the GNU General Public License version
 * 3 along with this work; if not, write to the Free Software Foundation,
 * Inc., 51 Franklin St, Fifth Floor, Boston, MA 02110-1301 USA.
 *
 * Please contact Castcle, 22 Phet Kasem 47/2 Alley, Bang Khae, Bangkok,
 * Thailand 10160, or visit www.castcle.com if you need additional information
 * or have any questions.
 */

import { MongooseModuleOptions } from '@nestjs/mongoose';
import * as dotenv from 'dotenv';

const env = dotenv.config();
if (!env) {
  throw new Error('Env not found!');
}

// Database
const db_user_pass =
  process.env.DB_USERNAME === '' && process.env.DB_PASSWORD === ''
    ? ''
    : `${process.env.DB_USERNAME}:${process.env.DB_PASSWORD}@`;
const db_query =
  process.env.DB_HOST === 'localhost' ? '' : '?retryWrites=true&w=majority';
const DB_OPTIONS: MongooseModuleOptions =
  process.env.DB_HOST === 'localhost' &&
  process.env.DB_USERNAME === '' &&
  process.env.DB_PASSWORD === ''
    ? {}
    : {
        useNewUrlParser: true,
        useUnifiedTopology: true
      };

export const Environment = {
  PRODUCTION: process.env.NODE_ENV === 'production',
  NODE_ENV: process.env.NODE_ENV,
  PORT: process.env.PORT,
  // Database
  DB_USERNAME: process.env.DB_USERNAME,
  DB_PASSWORD: process.env.DB_PASSWORD,
  DB_HOST: process.env.DB_HOST,
  DB_NAME: process.env.DB_DATABASE_NAME,
  DB_URI: `mongodb+srv://${db_user_pass}${process.env.DB_HOST}/${process.env.DB_DATABASE_NAME}${db_query}`,
  DB_OPTIONS,
  DB_TEST_IN_DB: process.env.DB_TEST_IN_DB === 'yes',
  // Mail Service
  SMTP_USERNAME: process.env.SMTP_USERNAME,
  SMTP_PASSWORD: process.env.SMTP_PASSWORD,
  SMTP_HOST: process.env.SMTP_HOST,
  SMTP_PORT: process.env.SMTP_PORT as unknown as number,
  // JWT
  JWT_ACCESS_SECRET: process.env.JWT_ACCESS_SECRET,
  JWT_ACCESS_EXPIRES_IN: process.env.JWT_ACCESS_EXPIRES_IN as unknown as number,
  JWT_REFRESH_SECRET: process.env.JWT_REFRESH_SECRET,
  JWT_REFRESH_EXPIRES_IN: process.env
    .JWT_REFRESH_EXPIRES_IN as unknown as number,
  JWT_VERIFY_SECRET: process.env.JWT_VERIFY_SECRET,
  JWT_VERIFY_EXPIRES_IN: process.env.JWT_VERIFY_EXPIRES_IN as unknown as number,
  JWT_SIGNATURE_SECRET: process.env.JWT_SIGNATURE_SECRET,
  JWT_SIGNATURE_EXPIRES_IN: process.env
    .JWT_SIGNATURE_EXPIRES_IN as unknown as number,
  // Cloudfront
  CLOUDFRONT_ACCESS_KEY_ID: process.env.CLOUDFRONT_ACCESS_KEY_ID,
  CLOUDFRONT_PRIVATE_KEY: process.env.CLOUDFRONT_PRIVATE_KEY,
  // Redis
  REDIS_HOST: process.env.REDIS_HOST,
  REDIS_PORT: process.env.REDIS_PORT as unknown as number,
  // Assets
  ASSETS_BUCKET_NAME: process.env.ASSETS_BUCKET_NAME,
  ASSETS_HOST: process.env.ASSETS_HOST,
  // Twitter Config
  TWITTER_KEY: process.env.TWITTER_KEY,
  TWITTER_SECRET_KEY: process.env.TWITTER_SECRET_KEY,
  TWITTER_BEARER_TOKEN: process.env.TWITTER_BEARER_TOKEN,
  TWITTER_HOST: process.env.TWITTER_HOST,
  // Otp
  OTP_DIGITS: process.env.OTP_DIGITS as unknown as number, // display otp digit default is 8
  OPT_EXPIRES_IN: process.env.OTP_EXPIRES_IN as unknown as number, //second for otp to expire
  // Firebase
  FIREBASE_PROJECT_ID: process.env.FIREBASE_PROJECT_ID,
  FIREBASE_CLIENT_EMAIL: process.env.FIREBASE_CLIENT_EMAIL,
  FIREBASE_PRIVATE_KEY: process.env.FIREBASE_PRIVATE_KEY,
  // HTTP
  HTTP_TIME_OUT: process.env.HTTP_TIME_OUT as unknown as number,
  // Facebook
  FACEBOOK_HOST: process.env.FB_HOST,
  FACEBOOK_CLIENT_ID: process.env.FB_CLIENT_ID,
  FACEBOOK_CLIENT_SECRET: process.env.FB_CLIENT_SECRET,
  // Telegram
  TELEGRAM_BOT_TOKEN: process.env.TG_BOT_TOKEN,
  // Apple
  APPLE_CLIENT_ID: process.env.APPLE_CLIENT_ID,
  APPLE_TEAM_ID: process.env.APPLE_TEAM_ID,
  APPLE_KEY_IDENTIFIER: process.env.APPLE_KEY_IDENTIFIER,
  APPLE_PRIVATE_KEY: process.env.APPLE_PRIVATE_KEY,
  // Twilio
  TWILIO_ACCOUNT_SID: process.env.TWILIO_ACCOUNT_SID,
  TWILIO_AUTH_TOKEN: process.env.TWILIO_AUTH_TOKEN,
  TWILIO_OTP_SID: process.env.TWILIO_OTP_SID,
<<<<<<< HEAD
=======
  // Youtube
  YOUTUBE_VERIFY_TOKEN: process.env.YOUTUBE_VERIFY_TOKEN,
>>>>>>> d62d4365
  // ip-api
  IP_API_URL: process.env.IP_API_URL || 'https://ip-api.com/json',
  IP_API_KEY: process.env.IP_API_KEY || null,
  // Google
  GOOGLE_CLIENT_ID: process.env.GOOGLE_CLIENT_ID,
  GOOGLE_SECRET: process.env.GOOGLE_SECRE,
  // Feed Setting
  AUTO_CREATE_GUEST_FEED:
    process.env.AUTO_CREATE_GUEST_FEED === '1' ? true : false
};<|MERGE_RESOLUTION|>--- conflicted
+++ resolved
@@ -112,11 +112,8 @@
   TWILIO_ACCOUNT_SID: process.env.TWILIO_ACCOUNT_SID,
   TWILIO_AUTH_TOKEN: process.env.TWILIO_AUTH_TOKEN,
   TWILIO_OTP_SID: process.env.TWILIO_OTP_SID,
-<<<<<<< HEAD
-=======
   // Youtube
   YOUTUBE_VERIFY_TOKEN: process.env.YOUTUBE_VERIFY_TOKEN,
->>>>>>> d62d4365
   // ip-api
   IP_API_URL: process.env.IP_API_URL || 'https://ip-api.com/json',
   IP_API_KEY: process.env.IP_API_KEY || null,
