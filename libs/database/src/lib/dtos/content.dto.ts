/*
 * Copyright (c) 2021, Castcle and/or its affiliates. All rights reserved.
 * DO NOT ALTER OR REMOVE COPYRIGHT NOTICES OR THIS FILE HEADER.
 *
 * This code is free software; you can redistribute it and/or modify it
 * under the terms of the GNU General Public License version 3 only, as
 * published by the Free Software Foundation.
 *
 * This code is distributed in the hope that it will be useful, but WITHOUT
 * ANY WARRANTY; without even the implied warranty of MERCHANTABILITY or
 * FITNESS FOR A PARTICULAR PURPOSE. See the GNU General Public License
 * version 3 for more details (a copy is included in the LICENSE file that
 * accompanied this code).
 *
 * You should have received a copy of the GNU General Public License version
 * 3 along with this work; if not, write to the Free Software Foundation,
 * Inc., 51 Franklin St, Fifth Floor, Boston, MA 02110-1301 USA.
 *
 * Please contact Castcle, 22 Phet Kasem 47/2 Alley, Bang Khae, Bangkok,
 * Thailand 10160, or visit www.castcle.com if you need additional information
 * or have any questions.
 */
import { ApiProperty } from '@nestjs/swagger';
import { IsNotEmpty, IsString } from 'class-validator';
import { CastcleImage } from '.';
import { UserVerified } from '../schemas/user.schema';
<<<<<<< HEAD
import { CastcleQueryOptions } from './common.dto';
=======
>>>>>>> ed58f319
import { CastcleMeta, QueryOption } from './common.dto';
export class Url {
  @ApiProperty()
  image: string;
}

export enum LinkType {
  Youtube = 'youtube'
}

class Link {
  @ApiProperty()
  type: string | LinkType;

  @ApiProperty()
  url: string;

  @ApiProperty()
  image: string | CastcleImage;
}

class BlogPhoto {
  @ApiProperty()
  cover: CastcleImage | Url;

  @ApiProperty()
  contents: CastcleImage[] | Url[];
}

class ShortPhoto {
  @ApiProperty()
  contents: CastcleImage[] | Url[];
}

export class ShortPayload {
  @ApiProperty()
  message?: string;
  @ApiProperty()
  photo?: ShortPhoto;
  @ApiProperty()
  link?: Link[];
}

export class ImagePayload {
  @ApiProperty()
  photo?: ShortPhoto;
}

export class BlogPayload {
  @ApiProperty()
  header: string;
  @ApiProperty()
  message: string;
  @ApiProperty()
  photo?: BlogPhoto;

  link?: Link[];
}

export class QuotePayload {
  source: any; //contain content._id
  message?: string;
  photo?: ShortPhoto;
}

export class RecastPayload {
  source: any; //contain content._id
  photo?: ShortPhoto;
}

class Feature {
  @ApiProperty()
  slug: 'feed';
  @ApiProperty()
  name: 'Feed';
  @ApiProperty()
  key: 'feature.feed';
}

class Participant {
  @ApiProperty()
  type: 'people' | 'page';
  @ApiProperty()
  id: string;
  @ApiProperty()
  name: string;
}

class Like {
  @ApiProperty()
  count: number;
  @ApiProperty()
  liked: boolean; // viewer like it or not
  @ApiProperty()
  participants: Participant[];
}

class Comment {
  @ApiProperty()
  count: number;
  @ApiProperty()
  commented: boolean;
  @ApiProperty()
  participants: Participant[];
}

class Recast {
  @ApiProperty()
  count: number;
  @ApiProperty()
  recasted: boolean;
  @ApiProperty()
  participants: Participant[];
}

export class Author {
  @ApiProperty()
  id: string;
  @ApiProperty()
  type: 'people' | 'page';
  @ApiProperty()
  castcleId: string;
  @ApiProperty()
  displayName: string;
  @ApiProperty()
  avatar: CastcleImage | null;
  @ApiProperty()
  verified: UserVerified;
  @ApiProperty()
  followed: boolean;
}

export class ContentPayloadDto {
  @ApiProperty()
  id: string;

  @ApiProperty()
  type: ContentType.Short | ContentType.Blog | ContentType.Image;

  @ApiProperty()
  payload: ShortPayload | BlogPayload | ImagePayload;

  @ApiProperty()
  feature: Feature;

  @ApiProperty()
  liked: Like;

  @ApiProperty()
  commented: Comment;

  @ApiProperty()
  recasted?: Recast;

  @ApiProperty()
  originalPost?: any;

  @ApiProperty()
  quoteCast?: ContentPayloadDto;

  @ApiProperty()
  author: Author;

  @ApiProperty()
  createdAt: string;
  @ApiProperty()
  updatedAt: string;

  isQuote?: boolean;
  isRecast?: boolean;

  isSign?: boolean;
}

export class ContentPayloadItem {
  'id': string;
  'type': ContentType.Short | ContentType.Blog | ContentType.Image; // short, blog, image, shortClip, clip, live
  'message': string;
  'photo': {
    cover?: CastcleImage;
    contents: CastcleImage[];
  };
  'link': Link[];
  'referencedCasts'?: {
    type: 'quoted' | 'recasted'; // quoted, recasted
    id: string;
  };
  'metrics': {
    likeCount: number;
    commentCount: number;
    quoteCount: number;
    recastCount: number;
  };
  'participate': {
    liked: boolean;
    commented: boolean;
    quoted: boolean;
    recasted: boolean;
  };
  authorId: string;
  'createdAt': string;
  'updatedAt': string;
}

class AuthorDto {
  @ApiProperty()
  id: string;
  @ApiProperty()
  type: 'people' | 'page';
}

export class SaveContentDto {
  @IsString()
  @IsNotEmpty()
  @ApiProperty()
  type: 'short' | 'blog' | 'image';

  @IsNotEmpty()
  @ApiProperty()
  payload: ShortPayload | BlogPayload | ImagePayload;

  @IsString()
  @IsNotEmpty()
  @ApiProperty()
  castcleId: string;
}

export enum ContentType {
  Short = 'short',
  Blog = 'blog',
  Image = 'image'
}

export class CastcleContentQueryOptions extends QueryOption {
  type?: ContentType;
  sortBy: {
    field: string;
    type: 'desc' | 'asc';
  };
}

export const DEFAULT_CONTENT_QUERY_OPTIONS = {
  sortBy: {
    field: 'updatedAt',
    type: 'desc'
  },
  maxResults: 25
} as CastcleContentQueryOptions;

export class ContentResponse {
  @ApiProperty()
  payload: ContentPayloadItem;
}

export class ContentsResponse {
  @ApiProperty()
  payload: ContentPayloadItem[];

  @ApiProperty()
  meta: CastcleMeta;
}<|MERGE_RESOLUTION|>--- conflicted
+++ resolved
@@ -24,10 +24,6 @@
 import { IsNotEmpty, IsString } from 'class-validator';
 import { CastcleImage } from '.';
 import { UserVerified } from '../schemas/user.schema';
-<<<<<<< HEAD
-import { CastcleQueryOptions } from './common.dto';
-=======
->>>>>>> ed58f319
 import { CastcleMeta, QueryOption } from './common.dto';
 export class Url {
   @ApiProperty()
