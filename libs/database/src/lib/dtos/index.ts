--- conflicted
+++ resolved
@@ -88,11 +88,8 @@
   NotificationType,
   NotificationSource,
   DEFAULT_NOTIFICATION_QUERY_OPTIONS,
-<<<<<<< HEAD
-  UserAccessTokenPayload
-=======
+  UserAccessTokenPayload,
   DEFAULT_FEED_QUERY_OPTIONS,
   FeedsResponse,
   FeedItemMode
->>>>>>> 5a00c6c0
 };