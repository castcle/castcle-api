--- conflicted
+++ resolved
@@ -94,9 +94,6 @@
   DEFAULT_FEED_QUERY_OPTIONS,
   FeedsResponse,
   FeedItemMode,
-<<<<<<< HEAD
-  EntityVisibility
-=======
+  EntityVisibility,
   CreateNotification
->>>>>>> dcc4f0ef
 };