--- conflicted
+++ resolved
@@ -166,9 +166,6 @@
   HashtagService,
   SearchService,
   CountryService,
-<<<<<<< HEAD
-  SocialSyncService
-=======
+  SocialSyncService,
   createCastcleMeta
->>>>>>> c606a3e6
 };