/*
 * Copyright (c) 2021, Castcle and/or its affiliates. All rights reserved.
 * DO NOT ALTER OR REMOVE COPYRIGHT NOTICES OR THIS FILE HEADER.
 *
 * This code is free software; you can redistribute it and/or modify it
 * under the terms of the GNU General Public License version 3 only, as
 * published by the Free Software Foundation.
 *
 * This code is distributed in the hope that it will be useful, but WITHOUT
 * ANY WARRANTY; without even the implied warranty of MERCHANTABILITY or
 * FITNESS FOR A PARTICULAR PURPOSE. See the GNU General Public License
 * version 3 for more details (a copy is included in the LICENSE file that
 * accompanied this code).
 *
 * You should have received a copy of the GNU General Public License version
 * 3 along with this work; if not, write to the Free Software Foundation,
 * Inc., 51 Franklin St, Fifth Floor, Boston, MA 02110-1301 USA.
 *
 * Please contact Castcle, 22 Phet Kasem 47/2 Alley, Bang Khae, Bangkok,
 * Thailand 10160, or visit www.castcle.com if you need additional information
 * or have any questions.
 */

import { Prop, Schema, SchemaFactory } from '@nestjs/mongoose';
import { Document } from 'mongoose';
import { Account } from '../schemas/account.schema';
<<<<<<< HEAD
export type CommentDocument = Comment & Document
=======
import { TimestampBase } from './base.timestamp.schema';
>>>>>>> 6c85aeef

export type CommentDocument = Comment & Document;

@Schema({ timestamps: true })
export class Comment extends TimestampBase {
  @Prop({ required: true, type: Object })
  author: Account | any;

  @Prop({ required: true })
  message: string;

  @Prop({ required: true, type: Object })
  engagements: {
    [engagementKey: string]: {
      count: number;
      refs: any[];
    };
  };

  @Prop({ required: true })
  revisionCount: number;

  @Prop({ type: Array })
  hashtags: any[];
}

export const CommentSchema = SchemaFactory.createForClass(Comment);<|MERGE_RESOLUTION|>--- conflicted
+++ resolved
@@ -24,13 +24,8 @@
 import { Prop, Schema, SchemaFactory } from '@nestjs/mongoose';
 import { Document } from 'mongoose';
 import { Account } from '../schemas/account.schema';
-<<<<<<< HEAD
 export type CommentDocument = Comment & Document
-=======
 import { TimestampBase } from './base.timestamp.schema';
->>>>>>> 6c85aeef
-
-export type CommentDocument = Comment & Document;
 
 @Schema({ timestamps: true })
 export class Comment extends TimestampBase {
