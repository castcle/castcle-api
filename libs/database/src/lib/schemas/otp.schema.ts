/*
 * Copyright (c) 2021, Castcle and/or its affiliates. All rights reserved.
 * DO NOT ALTER OR REMOVE COPYRIGHT NOTICES OR THIS FILE HEADER.
 *
 * This code is free software; you can redistribute it and/or modify it
 * under the terms of the GNU General Public License version 3 only, as
 * published by the Free Software Foundation.
 *
 * This code is distributed in the hope that it will be useful, but WITHOUT
 * ANY WARRANTY; without even the implied warranty of MERCHANTABILITY or
 * FITNESS FOR A PARTICULAR PURPOSE. See the GNU General Public License
 * version 3 for more details (a copy is included in the LICENSE file that
 * accompanied this code).
 *
 * You should have received a copy of the GNU General Public License version
 * 3 along with this work; if not, write to the Free Software Foundation,
 * Inc., 51 Franklin St, Fifth Floor, Boston, MA 02110-1301 USA.
 *
 * Please contact Castcle, 22 Phet Kasem 47/2 Alley, Bang Khae, Bangkok,
 * Thailand 10160, or visit www.castcle.com if you need additional information
 * or have any questions.
 */

import { Password } from '@castcle-api/utils';
import { Prop, Schema, SchemaFactory } from '@nestjs/mongoose';
import * as mongoose from 'mongoose';
import { Document, Model } from 'mongoose';
import { env } from '../environment';
import { Account } from './account.schema';
import { CastcleBase } from './base.schema';

export enum OtpObjective {
  ChangePassword = 'change_password',
  ForgotPassword = 'forgot_password',
  VerifyPassword = 'verify_password'
}

export type OtpDocument = Otp & IOtp;

@Schema({ timestamps: true })
export class Otp extends CastcleBase {
  @Prop({
    required: true,
    type: mongoose.Schema.Types.ObjectId,
    ref: 'Account',
    index: true
  })
  account: Account;

  @Prop({ required: true })
  action: string;

  @Prop({ required: true })
  refCode: string;

  @Prop({ required: true })
  expireDate: Date;

  @Prop()
  retry: number;

  @Prop()
  requestId: string;

  @Prop()
  channel: string;
}

export const OtpSchema = SchemaFactory.createForClass(Otp);

interface IOtp extends Document {
  isValid(): boolean;
}

export interface OtpModel extends Model<OtpDocument> {
  /**
   *  generate random refCode, check if it exist keep generating until found not exist one
   * @param {mongoose.Schema.Types.ObjectId} accountId
   * @param {OtpObjective} objective
   * @returns {Promise<OtpDocument>}
   */
  generate(
    accountId: any,
    objective: OtpObjective,
    requestId: string,
    channel: string
  ): Promise<OtpDocument>;
}

OtpSchema.statics.generate = async function (
  accountId: any,
  objective: OtpObjective,
  requestId: string,
  channel: string
) {
  let newRefCode: string;
  let otpFindingResult;
  do {
    newRefCode = Password.generateRandomDigits(env.OTP_DIGITS);
    otpFindingResult = await this.findOne({
      account: accountId,
      action: objective,
      refCode: newRefCode
    }).exec();
  } while (otpFindingResult);
  const now = new Date();
  const otp = new this({
    account: accountId,
    action: objective,
    refCode: newRefCode,
<<<<<<< HEAD
    requestId: requestId,
    retry: 0,
    channel: channel,
    expireDate: new Date(now.getTime() + env.otp_expires_in * 1000)
=======
    expireDate: new Date(now.getTime() + env.OPT_EXPIRES_IN * 1000)
>>>>>>> b551b064
  });
  return otp.save();
};

OtpSchema.methods.isValid = function () {
  const now = new Date().getTime();
  const expireDate = (this as OtpDocument).expireDate.getTime();
  return expireDate - now >= 0;
};<|MERGE_RESOLUTION|>--- conflicted
+++ resolved
@@ -108,14 +108,10 @@
     account: accountId,
     action: objective,
     refCode: newRefCode,
-<<<<<<< HEAD
     requestId: requestId,
     retry: 0,
     channel: channel,
-    expireDate: new Date(now.getTime() + env.otp_expires_in * 1000)
-=======
     expireDate: new Date(now.getTime() + env.OPT_EXPIRES_IN * 1000)
->>>>>>> b551b064
   });
   return otp.save();
 };
