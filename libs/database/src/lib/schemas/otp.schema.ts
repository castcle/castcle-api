--- conflicted
+++ resolved
@@ -31,12 +31,8 @@
 
 export enum OtpObjective {
   ChangePassword = 'changepassword',
-<<<<<<< HEAD
-  ForgotPassword = 'forgotpassword'
-=======
   ForgotPassword = 'forgotpassword',
   VerifyForgotPassword = 'verify-forgotpassword'
->>>>>>> 4c30979c
 }
 
 export type OtpDocument = Otp & IOtp;
