/*
 * Copyright (c) 2021, Castcle and/or its affiliates. All rights reserved.
 * DO NOT ALTER OR REMOVE COPYRIGHT NOTICES OR THIS FILE HEADER.
 *
 * This code is free software; you can redistribute it and/or modify it
 * under the terms of the GNU General Public License version 3 only, as
 * published by the Free Software Foundation.
 *
 * This code is distributed in the hope that it will be useful, but WITHOUT
 * ANY WARRANTY; without even the implied warranty of MERCHANTABILITY or
 * FITNESS FOR A PARTICULAR PURPOSE. See the GNU General Public License
 * version 3 for more details (a copy is included in the LICENSE file that
 * accompanied this code).
 *
 * You should have received a copy of the GNU General Public License version
 * 3 along with this work; if not, write to the Free Software Foundation,
 * Inc., 51 Franklin St, Fifth Floor, Boston, MA 02110-1301 USA.
 *
 * Please contact Castcle, 22 Phet Kasem 47/2 Alley, Bang Khae, Bangkok,
 * Thailand 10160, or visit www.castcle.com if you need additional information
 * or have any questions.
 */

import { Prop, Schema, SchemaFactory } from '@nestjs/mongoose';
import { Document } from 'mongoose';
import * as mongoose from 'mongoose';
import { Hashtag } from './hashtag.schema';
import { Comment } from './comment.schema';
import { Content } from './content.schema';
<<<<<<< HEAD

export type HashtagItemDocument = HashtagItem & Document

@Schema()
export class HashtagItem{
    

    @Prop({required:true, type: mongoose.Schema.Types.ObjectId, ref:'Hashtag'})
    hashtag:Hashtag

    @Prop({required:true})
    objectRef:any
    
    @Prop({required:true, type:Object })
    payload: Comment | Content | any

    @Prop({required:true})
    createDate:Date

    @Prop({required:true})
    updateDate:Date
=======
import { TimestampBase } from './base.timestamp.schema';

export type HashtagItemDocument = HashtagItem & Document;

@Schema({ timestamps: true })
export class HashtagItem extends TimestampBase {
  @Prop({
    required: true,
    type: mongoose.Schema.Types.ObjectId,
    ref: 'Hashtag'
  })
  hashtag: Hashtag;

  @Prop({ required: true })
  objectRef: any;

  @Prop({ required: true, type: Object })
  payload: Comment | Content | any;
>>>>>>> 6c85aeef
}

export const HashtagItemSchema = SchemaFactory.createForClass(HashtagItem);<|MERGE_RESOLUTION|>--- conflicted
+++ resolved
@@ -27,29 +27,6 @@
 import { Hashtag } from './hashtag.schema';
 import { Comment } from './comment.schema';
 import { Content } from './content.schema';
-<<<<<<< HEAD
-
-export type HashtagItemDocument = HashtagItem & Document
-
-@Schema()
-export class HashtagItem{
-    
-
-    @Prop({required:true, type: mongoose.Schema.Types.ObjectId, ref:'Hashtag'})
-    hashtag:Hashtag
-
-    @Prop({required:true})
-    objectRef:any
-    
-    @Prop({required:true, type:Object })
-    payload: Comment | Content | any
-
-    @Prop({required:true})
-    createDate:Date
-
-    @Prop({required:true})
-    updateDate:Date
-=======
 import { TimestampBase } from './base.timestamp.schema';
 
 export type HashtagItemDocument = HashtagItem & Document;
@@ -68,7 +45,6 @@
 
   @Prop({ required: true, type: Object })
   payload: Comment | Content | any;
->>>>>>> 6c85aeef
 }
 
 export const HashtagItemSchema = SchemaFactory.createForClass(HashtagItem);