--- conflicted
+++ resolved
@@ -23,15 +23,10 @@
 
 import { Prop, Schema, SchemaFactory } from '@nestjs/mongoose';
 import { Document } from 'mongoose';
-<<<<<<< HEAD
 import * as mongoose from 'mongoose';
 import { Hashtag } from './hashtag.schema';
 import { Comment } from './comment.schema';
-import { Content } from './content.schema';
-=======
-import { Hashtag } from './hashtag.schema';
 import { TimestampBase } from './base.timestamp.schema';
->>>>>>> 6c85aeef
 
 export type ArchiveHashtagDocument = ArchiveHashtag & Document;
 
