--- conflicted
+++ resolved
@@ -24,11 +24,7 @@
 import { Prop, Schema, SchemaFactory } from '@nestjs/mongoose';
 import { Document } from 'mongoose';
 import { TimestampBase } from './base.timestamp.schema';
-<<<<<<< HEAD
-export type AccountDocument = Account & Document
-=======
 export type AccountDocument = Account & Document;
->>>>>>> 6c85aeef
 
 @Schema({ timestamps: true })
 export class Account extends TimestampBase {
@@ -42,7 +38,6 @@
   activateDate: Date;
 
   @Prop({ required: true })
-<<<<<<< HEAD
   isGuest:boolean
 
   @Prop({ required: true, type:Object })
@@ -56,22 +51,6 @@
       number:string
   }
 
-  
-
-=======
-  isGuest: boolean;
-
-  @Prop({ required: true, type: Object })
-  preferences: {
-    langagues: string[];
-  };
-
-  @Prop({ type: Object })
-  mobile: {
-    countryCode: string;
-    number: string;
-  };
->>>>>>> 6c85aeef
 }
 
 export const AccountSchema = SchemaFactory.createForClass(Account);