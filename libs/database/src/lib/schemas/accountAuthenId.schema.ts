--- conflicted
+++ resolved
@@ -25,26 +25,15 @@
 import * as mongoose from 'mongoose';
 import { Document } from 'mongoose';
 import { Account } from '../schemas/account.schema';
-<<<<<<< HEAD
-=======
 import { TimestampBase } from './base.timestamp.schema';
->>>>>>> 6c85aeef
 
 export type AccountAuthenIdDocument = AccountAuthenId & Document;
 
-<<<<<<< HEAD
 export enum AccountAuthenIdType{
     Twitter = 'twitter',
     Facebook = 'facebook',
     Google = 'google',
     Telegram = 'telegram'
-=======
-export enum AccountAuthenIdType {
-  Twitter = 'twitter',
-  Facebook = 'facebook',
-  Google = 'google',
-  Telegram = 'telegram'
->>>>>>> 6c85aeef
 }
 
 @Schema({ timestamps: true })
