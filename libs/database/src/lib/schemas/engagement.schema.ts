--- conflicted
+++ resolved
@@ -27,16 +27,6 @@
 import { User } from './user.schema';
 import { Comment } from './comment.schema';
 import { Content } from './content.schema';
-<<<<<<< HEAD
-
-export type EngagementDocument = Engagement & Document
-
-export enum EngagementType{
-    Like = 'like',
-    Recast = 'recast',
-    Quote = 'quote',
-    Comment = 'comment'
-=======
 import { TimestampBase } from './base.timestamp.schema';
 
 export type EngagementDocument = Engagement & Document;
@@ -46,7 +36,6 @@
   Recast = 'recast',
   Quote = 'quote',
   Comment = 'comment'
->>>>>>> 6c85aeef
 }
 
 @Schema({ timestamps: true })
