--- conflicted
+++ resolved
@@ -25,16 +25,10 @@
 import { Document } from 'mongoose';
 import { TimestampBase } from './base.timestamp.schema';
 
-<<<<<<< HEAD
 
 export enum CircleType{
     Default = 'default',
     Topic = 'Topic'
-=======
-export enum CircleType {
-  Default = 'default',
-  Topic = 'Topic'
->>>>>>> 6c85aeef
 }
 
 export type CircleDocument = Circle & Document;
