--- conflicted
+++ resolved
@@ -25,10 +25,7 @@
 import * as mongoose from 'mongoose';
 import { Document } from 'mongoose';
 import { Account } from '../schemas/account.schema';
-<<<<<<< HEAD
-=======
 import { TimestampBase } from './base.timestamp.schema';
->>>>>>> 6c85aeef
 
 export type UserDocument = User & Document;
 
