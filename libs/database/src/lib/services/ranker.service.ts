/*
 * Copyright (c) 2021, Castcle and/or its affiliates. All rights reserved.
 * DO NOT ALTER OR REMOVE COPYRIGHT NOTICES OR THIS FILE HEADER.
 *
 * This code is free software; you can redistribute it and/or modify it
 * under the terms of the GNU General Public License version 3 only, as
 * published by the Free Software Foundation.
 *
 * This code is distributed in the hope that it will be useful, but WITHOUT
 * ANY WARRANTY; without even the implied warranty of MERCHANTABILITY or
 * FITNESS FOR A PARTICULAR PURPOSE. See the GNU General Public License
 * version 3 for more details (a copy is included in the LICENSE file that
 * accompanied this code).
 *
 * You should have received a copy of the GNU General Public License version
 * 3 along with this work; if not, write to the Free Software Foundation,
 * Inc., 51 Franklin St, Fifth Floor, Boston, MA 02110-1301 USA.
 *
 * Please contact Castcle, 22 Phet Kasem 47/2 Alley, Bang Khae, Bangkok,
 * Thailand 10160, or visit www.castcle.com if you need additional information
 * or have any questions.
 */

import { Injectable } from '@nestjs/common';
import { InjectModel } from '@nestjs/mongoose';
import { Model } from 'mongoose';
import { ContentDocument, UserDocument } from '../schemas';
import { FeedItemDocument } from '../schemas/feedItem.schema';
import { CastcleFeedQueryOptions, FeedItemMode } from '../dtos/feedItem.dto';
import {
  createCastcleFilter,
  createCastcleMeta,
  createPagination
} from '../utils/common';
import { Account } from '../schemas/account.schema';
import {
  CastcleIncludes,
  CastcleMeta,
  EntityVisibility
} from '../dtos/common.dto';
import {
  signedContentPayloadItem,
  toSignedContentPayloadItem,
  toUnsignedContentPayloadItem,
  transformContentPayloadToV2
} from '../schemas/content.schema';
import {
  GuestFeedItemPayload,
<<<<<<< HEAD
  GuestFeedItemPayloadItem
} from '../dtos/guestFeedItem.dto';
import { Configs } from '@castcle-api/environments';
import { Image, predictContents } from '@castcle-api/utils/aws';
import { Author } from '../dtos/content.dto';
=======
  FeedItemPayloadItem
} from '../dtos/guest-feed-item.dto';
import { predictContents } from '@castcle-api/utils/aws';
import { Author } from '../dtos/content.dto';
import { GuestFeedItemDocument } from '../schemas/guestFeedItems.schema';
import { RelationshipDocument } from '../schemas/relationship.schema';
import { FeedQuery, UserField } from '../dtos';
>>>>>>> d57778fe

@Injectable()
export class RankerService {
  constructor(
    @InjectModel('FeedItem')
    public _feedItemModel: Model<FeedItemDocument>,
    @InjectModel('Content')
    public _contentModel: Model<ContentDocument>,
    @InjectModel('GuestFeedItem')
    public _guestFeedItemModel: Model<GuestFeedItemDocument>,
    @InjectModel('Relationship')
    public relationshipModel: Model<RelationshipDocument>,
    @InjectModel('User') public userModel: Model<UserDocument>
  ) {}

  /**
   *
   * @param viewer
   * @param options
   * @returns
   */
  getFeedItemsFromViewer = (
    viewer: Account,
    options: CastcleFeedQueryOptions
  ) => this.getFeedItemsByFollowedFromViewer(viewer, options);

  async getFeedItemsByFollowedFromViewer(
    viewer: Account,
    options: CastcleFeedQueryOptions
  ) {
    const filter = {
      viewer: viewer._id,
      seen: options.mode === FeedItemMode.Current ? false : true
    };
    const feedItemResult = await this._feedItemModel
      .find(filter)
      .skip(options.page - 1)
      .limit(options.limit)
      .sort('-aggregator.createTime')
      .exec();
    const totalFeedItems = await this._feedItemModel.count(filter);
    return {
      total: totalFeedItems,
      items: feedItemResult,
      pagination: createPagination(options, totalFeedItems)
    };
  }

  /**
<<<<<<< HEAD
   * add test feed item that use data from DS
   * @param viewer
   * @param query
   * @returns {GuestFeedItemPayload}
   */
  getTestFeedItemsFromViewer = async (viewer: Account, query: QueryOption) => {
    const startNow = new Date();
    console.debug('start service');
    const filter = await createCastcleFilter(
      { viewer: viewer._id },
      query,
      this._feedItemModel
    );
    const timeAfterFilter = new Date();
    console.debug(
      '- after filter : ',
      timeAfterFilter.getTime() - startNow.getTime()
    );
    console.debug('filter', filter);
    const documents = await this._feedItemModel
      .find(filter)
      .limit(query.maxResults)
      .sort('-aggregator.createTime')
      .exec();
    const timeAfterFind = new Date();
    console.debug(
      '- after find document : ',
      timeAfterFind.getTime() - timeAfterFilter.getTime()
    );
    const contentIds = documents.map((item) => item.content.id);
    const answer = await predictContents(String(viewer._id), contentIds);
    const newAnswer = Object.keys(answer)
      .map((id) => {
        const feedItem = documents.find((k) => k.content.id == id);
        return {
          feedItem,
          score: answer[id] as number
        };
      })
      .sort((a, b) => (a.score > b.score ? -1 : 1))
      .map((t) => t.feedItem);

    return {
      payload: newAnswer.map(
        (item) =>
          ({
            id: item.id,
            feature: {
              slug: 'feed',
              key: 'feature.feed',
              name: 'Feed'
            },
            circle: {
              id: 'for-you',
              key: 'circle.forYou',
              name: 'For You',
              slug: 'forYou'
            },
            payload: signedContentPayloadItem(
              transformContentPayloadToV2(item.content, [])
            ),
            type: 'content'
          } as GuestFeedItemPayloadItem)
      ),
      includes: {
        users: newAnswer
          .map((item) => item.content.author as Author)
          .map((author) => {
            if (author.avatar)
              author.avatar = new Image(author.avatar).toSignUrls();
            else author.avatar = Configs.DefaultAvatarImages;
            return author;
          }),
        casts: newAnswer
          .filter((doc) => doc.content.originalPost)
          .map((c) => c.content.originalPost)
          .map((c) => signedContentPayloadItem(toUnsignedContentPayloadItem(c)))
      },
      meta: createCastcleMeta(newAnswer)
    } as GuestFeedItemPayload;
  };

  getMemberFeedItemsFromViewer = async (
    viewer: Account,
    query: QueryOption
  ) => {
    const filter: any = {
      viewer: viewer._id,
      seen: query.mode === FeedItemMode.Current ? false : true
    };
    if (query.sinceId) {
      const guestFeeditemSince = await this._feedItemModel
        .findById(query.sinceId)
        .exec();
      filter.createdAt = {
        $gt: new Date(guestFeeditemSince.createdAt)
      };
    } else if (query.untilId) {
      const guestFeeditemUntil = await this._feedItemModel
        .findById(query.untilId)
        .exec();
      filter.createdAt = {
        $lt: new Date(guestFeeditemUntil.createdAt)
      };
    }
    const documents = await this._feedItemModel
=======
   * Get guestFeedItem according to accountCountry code  if have sinceId it will query all feed after sinceId
   * @param {QueryOption} query
   * @param {Account} viewer
   * @returns {GuestFeedItemDocument[]}
   */
  getGuestFeedItems = async (query: FeedQuery, viewer: Account) => {
    const filter = await createCastcleFilter(
      { countryCode: viewer.geolocation?.countryCode?.toLowerCase() ?? 'en' },
      query
    );

    const feedItems = await this._guestFeedItemModel
>>>>>>> d57778fe
      .find(filter)
      .populate('content')
      .limit(query.maxResults)
      .sort({ score: -1, createdAt: -1 })
      .exec();

    const authors = feedItems.map(
      (feedItem) => new Author(feedItem.content.author)
    );

    const includes = new CastcleIncludes({
      users: query.userFields?.includes(UserField.Relationships)
        ? await this.getIncludesUsers(viewer, authors)
        : authors.map((author) => author.toIncludeUser())
    });

    return {
      payload: feedItems.map(
        (item) =>
          ({
            id: item.id,
            feature: {
              slug: 'feed',
              key: 'feature.feed',
              name: 'Feed'
            },
            circle: {
              id: 'for-you',
              key: 'circle.forYou',
              name: 'For You',
              slug: 'forYou'
            },
            payload: toSignedContentPayloadItem(item.content),
            type: 'content'
          } as FeedItemPayloadItem)
      ),
      includes,
      meta: createCastcleMeta(feedItems)
    } as GuestFeedItemPayload;
  };

  /**
   * add member feed item that use data from DS
   * @param viewer
   * @param query
   * @returns {GuestFeedItemPayload}
   */
  getMemberFeedItemsFromViewer = async (viewer: Account, query: FeedQuery) => {
    const startNow = new Date();
    console.debug('start service');
    const filter = await createCastcleFilter({ viewer: viewer._id }, query);
    //if have sinceId or untilId but can't find filter.createAt => this is guestFeed
    if (query.sinceId || query.untilId) {
      const refFilter = await this._feedItemModel
        .findById(query.sinceId || query.untilId)
        .exec();
      if (!refFilter) return this.getGuestFeedItems(query, viewer);
    }
    const timeAfterFilter = new Date();
    console.debug(
      '- after filter : ',
      timeAfterFilter.getTime() - startNow.getTime()
    );
    console.debug('filter', filter);
    const documents = await this._feedItemModel
      .find(filter)
      .limit(query.maxResults)
      .sort('-aggregator.createTime')
      .exec();
    const timeAfterFind = new Date();
    console.debug(
      '- after find document : ',
      timeAfterFind.getTime() - timeAfterFilter.getTime()
    );
    const contentIds = documents.map((item) => item.content.id);
    console.log('contentIds', contentIds);
    const answer = await predictContents(String(viewer._id), contentIds);
    console.log('answer', answer);
    const newAnswer = Object.keys(answer)
      .map((id) => {
        const feedItem = documents.find((k) => k.content.id == id);
        return {
          feedItem,
          score: answer[id] as number
        };
      })
      .sort((a, b) => (a.score > b.score ? -1 : 1))
      .map((t) => t.feedItem);
    let feedPayload: FeedItemPayloadItem[] = newAnswer.map(
      (item) =>
        ({
          id: item.id,
          feature: {
            slug: 'feed',
            key: 'feature.feed',
            name: 'Feed'
          },
          circle: {
            id: 'for-you',
            key: 'circle.forYou',
            name: 'For You',
            slug: 'forYou'
          },
          payload: signedContentPayloadItem(
            transformContentPayloadToV2(item.content, [])
          ),
          type: 'content'
        } as FeedItemPayloadItem)
    );
    const includes = {
      users: newAnswer.map((item) => item.content.author),
      casts: newAnswer
        .filter((doc) => doc.content.originalPost)
        .map((c) => c.content.originalPost)
        .map((c) => signedContentPayloadItem(toUnsignedContentPayloadItem(c)))
    };
    let meta: CastcleMeta = createCastcleMeta(newAnswer);
    if (query.maxResults && newAnswer.length < query.maxResults) {
      const guestItemCount = query.maxResults - newAnswer.length;
      const guestFeedPayloads = await this.getGuestFeedItems(
        { ...query, maxResults: guestItemCount },
        viewer
      );
      feedPayload = feedPayload.concat(guestFeedPayloads.payload);
      includes.users = includes.users.concat(guestFeedPayloads.includes.users);
      if (guestFeedPayloads.includes.casts) {
        if (!includes.casts) includes.casts = [];
        includes.casts = includes.casts.concat(
          guestFeedPayloads.includes.casts
        );
      }
      meta = {
        ...guestFeedPayloads.meta,
        resultCount: guestFeedPayloads.meta.resultCount + meta.resultCount
      };
    }

    const authors = includes.users.map((author) => new Author(author));
    includes.users = query.userFields?.includes(UserField.Relationships)
      ? await this.getIncludesUsers(viewer, authors)
      : authors.map((author) => author.toIncludeUser());

    return {
      payload: feedPayload,
      includes: new CastcleIncludes(includes),
      meta: meta
    } as GuestFeedItemPayload;
  };

  getIncludesUsers = async (viewerAccount: Account, authors: Author[]) => {
    const viewer = await this.userModel.findOne({
      ownerAccount: viewerAccount._id
    });

    const authorIds = authors.map(({ id }) => id as any);
    const relationships = await this.relationshipModel.find({
      $or: [
        { user: viewer._id, followedUser: { $in: authorIds } },
        { user: { $in: authorIds }, followedUser: viewer._id }
      ],
      visibility: EntityVisibility.Publish
    });

    return authors.map((author) => {
      const authorRelationship = relationships.find(
        ({ followedUser, user }) =>
          String(user) === String(author.id) &&
          String(followedUser) === String(viewer.id)
      );

      const getterRelationship = relationships.find(
        ({ followedUser, user }) =>
          String(followedUser) === String(author.id) &&
          String(user) === String(viewer.id)
      );

      const blocked = Boolean(getterRelationship?.blocking);
      const blocking = Boolean(authorRelationship?.blocking);
      const followed = Boolean(getterRelationship?.following);

      return author.toIncludeUser({ blocked, blocking, followed });
    });
  };
}<|MERGE_RESOLUTION|>--- conflicted
+++ resolved
@@ -46,13 +46,6 @@
 } from '../schemas/content.schema';
 import {
   GuestFeedItemPayload,
-<<<<<<< HEAD
-  GuestFeedItemPayloadItem
-} from '../dtos/guestFeedItem.dto';
-import { Configs } from '@castcle-api/environments';
-import { Image, predictContents } from '@castcle-api/utils/aws';
-import { Author } from '../dtos/content.dto';
-=======
   FeedItemPayloadItem
 } from '../dtos/guest-feed-item.dto';
 import { predictContents } from '@castcle-api/utils/aws';
@@ -60,7 +53,6 @@
 import { GuestFeedItemDocument } from '../schemas/guestFeedItems.schema';
 import { RelationshipDocument } from '../schemas/relationship.schema';
 import { FeedQuery, UserField } from '../dtos';
->>>>>>> d57778fe
 
 @Injectable()
 export class RankerService {
@@ -110,114 +102,6 @@
   }
 
   /**
-<<<<<<< HEAD
-   * add test feed item that use data from DS
-   * @param viewer
-   * @param query
-   * @returns {GuestFeedItemPayload}
-   */
-  getTestFeedItemsFromViewer = async (viewer: Account, query: QueryOption) => {
-    const startNow = new Date();
-    console.debug('start service');
-    const filter = await createCastcleFilter(
-      { viewer: viewer._id },
-      query,
-      this._feedItemModel
-    );
-    const timeAfterFilter = new Date();
-    console.debug(
-      '- after filter : ',
-      timeAfterFilter.getTime() - startNow.getTime()
-    );
-    console.debug('filter', filter);
-    const documents = await this._feedItemModel
-      .find(filter)
-      .limit(query.maxResults)
-      .sort('-aggregator.createTime')
-      .exec();
-    const timeAfterFind = new Date();
-    console.debug(
-      '- after find document : ',
-      timeAfterFind.getTime() - timeAfterFilter.getTime()
-    );
-    const contentIds = documents.map((item) => item.content.id);
-    const answer = await predictContents(String(viewer._id), contentIds);
-    const newAnswer = Object.keys(answer)
-      .map((id) => {
-        const feedItem = documents.find((k) => k.content.id == id);
-        return {
-          feedItem,
-          score: answer[id] as number
-        };
-      })
-      .sort((a, b) => (a.score > b.score ? -1 : 1))
-      .map((t) => t.feedItem);
-
-    return {
-      payload: newAnswer.map(
-        (item) =>
-          ({
-            id: item.id,
-            feature: {
-              slug: 'feed',
-              key: 'feature.feed',
-              name: 'Feed'
-            },
-            circle: {
-              id: 'for-you',
-              key: 'circle.forYou',
-              name: 'For You',
-              slug: 'forYou'
-            },
-            payload: signedContentPayloadItem(
-              transformContentPayloadToV2(item.content, [])
-            ),
-            type: 'content'
-          } as GuestFeedItemPayloadItem)
-      ),
-      includes: {
-        users: newAnswer
-          .map((item) => item.content.author as Author)
-          .map((author) => {
-            if (author.avatar)
-              author.avatar = new Image(author.avatar).toSignUrls();
-            else author.avatar = Configs.DefaultAvatarImages;
-            return author;
-          }),
-        casts: newAnswer
-          .filter((doc) => doc.content.originalPost)
-          .map((c) => c.content.originalPost)
-          .map((c) => signedContentPayloadItem(toUnsignedContentPayloadItem(c)))
-      },
-      meta: createCastcleMeta(newAnswer)
-    } as GuestFeedItemPayload;
-  };
-
-  getMemberFeedItemsFromViewer = async (
-    viewer: Account,
-    query: QueryOption
-  ) => {
-    const filter: any = {
-      viewer: viewer._id,
-      seen: query.mode === FeedItemMode.Current ? false : true
-    };
-    if (query.sinceId) {
-      const guestFeeditemSince = await this._feedItemModel
-        .findById(query.sinceId)
-        .exec();
-      filter.createdAt = {
-        $gt: new Date(guestFeeditemSince.createdAt)
-      };
-    } else if (query.untilId) {
-      const guestFeeditemUntil = await this._feedItemModel
-        .findById(query.untilId)
-        .exec();
-      filter.createdAt = {
-        $lt: new Date(guestFeeditemUntil.createdAt)
-      };
-    }
-    const documents = await this._feedItemModel
-=======
    * Get guestFeedItem according to accountCountry code  if have sinceId it will query all feed after sinceId
    * @param {QueryOption} query
    * @param {Account} viewer
@@ -230,7 +114,6 @@
     );
 
     const feedItems = await this._guestFeedItemModel
->>>>>>> d57778fe
       .find(filter)
       .populate('content')
       .limit(query.maxResults)
