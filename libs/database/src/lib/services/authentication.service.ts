/*
 * Copyright (c) 2021, Castcle and/or its affiliates. All rights reserved.
 * DO NOT ALTER OR REMOVE COPYRIGHT NOTICES OR THIS FILE HEADER.
 *
 * This code is free software; you can redistribute it and/or modify it
 * under the terms of the GNU General Public License version 3 only, as
 * published by the Free Software Foundation.
 *
 * This code is distributed in the hope that it will be useful, but WITHOUT
 * ANY WARRANTY; without even the implied warranty of MERCHANTABILITY or
 * FITNESS FOR A PARTICULAR PURPOSE. See the GNU General Public License
 * version 3 for more details (a copy is included in the LICENSE file that
 * accompanied this code).
 *
 * You should have received a copy of the GNU General Public License version
 * 3 along with this work; if not, write to the Free Software Foundation,
 * Inc., 51 Franklin St, Fifth Floor, Boston, MA 02110-1301 USA.
 *
 * Please contact Castcle, 22 Phet Kasem 47/2 Alley, Bang Khae, Bangkok,
 * Thailand 10160, or visit www.castcle.com if you need additional information
 * or have any questions.
 */
import { CastcleName } from '@castcle-api/utils';
import { Injectable } from '@nestjs/common';
import { InjectModel } from '@nestjs/mongoose';
import * as mongoose from 'mongoose';
import { Model } from 'mongoose';
import { CreateAccountDto, CreateCredentialDto } from '../dtos/account.dto';
import { EntityVisibility } from '../dtos/common.dto';
import {
  AccessTokenPayload,
  EmailVerifyToken,
  RefreshTokenPayload,
  UserAccessTokenPayload
} from '../dtos/token.dto';
import { AccountDocument } from '../schemas/account.schema';
import {
  AccountActivationDocument,
  AccountActivationModel
} from '../schemas/accountActivation.schema';
import {
  AccountAuthenIdDocument,
  AccountAuthenIdType
} from '../schemas/accountAuthenId.schema';
import {
  CredentialDocument,
  CredentialModel
} from '../schemas/credential.schema';
import { OtpDocument, OtpModel, OtpObjective } from '../schemas/otp.schema';
import { UserDocument, UserType } from '../schemas/user.schema';

export interface AccountRequirements {
  header: {
    platform: string;
  };
  device: string;
  deviceUUID: string;
  languagesPreferences: string[];
}

export interface SignupRequirements {
  email: string;
  password: string;
  displayName: string;
  displayId: string;
}

export interface SignupSocialRequirements {
  displayName: string;
  socialId: string;
  provider: AccountAuthenIdType;
  avatar: string;
  socialToken: string;
  socialSecretToken: string;
}

@Injectable()
export class AuthenticationService {
  constructor(
    @InjectModel('Account') public _accountModel: Model<AccountDocument>,
    @InjectModel('Credential')
    public _credentialModel: CredentialModel,
    @InjectModel('AccountActivation')
    public _accountActivationModel: AccountActivationModel,
    @InjectModel('User')
    public _userModel: Model<UserDocument>,
    @InjectModel('Otp')
    public _otpModel: OtpModel,
    @InjectModel('AccountAuthenId')
    public _accountAuthenId: Model<AccountAuthenIdDocument>
  ) {}

  getGuestCredentialFromDeviceUUID = (deviceUUID: string) =>
    this._credentialModel
      .findOne({ deviceUUID: deviceUUID, 'account.isGuest': true })
      .exec();

  getCredentialFromRefreshToken = (refreshToken: string) =>
    this._credentialModel.findOne({ refreshToken: refreshToken }).exec();

  getCredentialFromAccessToken = (accessToken: string) =>
    this._credentialModel.findOne({ accessToken: accessToken }).exec();

  /**
   * get account document from social id and social type
   * @param {string} socialUserId social user id
   * @param {AccountAuthenIdType} provider enum social type
   * @returns {AccountAuthenIdDocument}
   */
  getAccountAuthenIdFromSocialId = (
    socialUserId: string,
    provider: AccountAuthenIdType
  ) =>
    this._accountAuthenId
      .findOne({ socialId: socialUserId, type: provider })
      .exec();

  async createAccount(accountRequirements: AccountRequirements) {
    const newAccount = new this._accountModel({
      isGuest: true,
      preferences: {
        languages: accountRequirements.languagesPreferences
      }
    } as CreateAccountDto);
    newAccount.visibility = EntityVisibility.Publish;
    const accountDocument = await newAccount.save();
    const accessTokenResult = this._generateAccessToken({
      id: accountDocument._id as string,
      role: 'guest',
      showAds: true
    });
    const refreshTokenResult = this._generateRefreshToken({
      id: accountDocument._id as string
    });
    const credential = new this._credentialModel({
      account: {
        _id: mongoose.Types.ObjectId(accountDocument._id),
        isGuest: true,
        preferences: {
          languages: accountRequirements.languagesPreferences
        },
        visibility: EntityVisibility.Publish
      },
      accessToken: accessTokenResult.accessToken,
      accessTokenExpireDate: accessTokenResult.accessTokenExpireDate,
      refreshToken: refreshTokenResult.refreshToken,
      refreshTokenExpireDate: refreshTokenResult.refreshTokenExpireDate,
      device: accountRequirements.device,
      platform: accountRequirements.header.platform,
      deviceUUID: accountRequirements.deviceUUID
    } as CreateCredentialDto);
    const credentialDocument = await credential.save();
    //TODO !!! : how to reduct this
    if (!newAccount.credentials) newAccount.credentials = [];
    newAccount.credentials.push({
      _id: mongoose.Types.ObjectId(credentialDocument._id),
      deviceUUID: credentialDocument.deviceUUID
    });
    await newAccount.save();
    return { accountDocument, credentialDocument };
  }

  /**
   * should remove account from credential.account and set it's new account to credential.account
   * @param {CredentialDocument} credential
   * @param {AccountDocument} account
   * @returns {CredentialDocument}
   */
  async linkCredentialToAccount(
    credential: CredentialDocument,
    account: AccountDocument
  ) {
    console.log('want to link');
    console.log(credential, account);
    if (String(account._id) === String(credential.account._id)) {
      return credential; // already link
    }
    console.log(
      'account not match',
      String(account._id),
      String(credential.account._id)
    );
    //remove account old crdentiial
    await this._accountModel.findByIdAndDelete(credential.account);
    (credential.account as any) = {
      _id: account._id,
      visibility: account.visibility,
      isGuest: account.isGuest,
      preferences: account.preferences,
      activateDate: account.activateDate //this to add activateDate to primary account
    };
    const credentialAccount = await this._accountModel.findById(account._id);
    if (credentialAccount) {
      if (!credentialAccount.credentials) credentialAccount.credentials = [];
      /*credentialAccount.credentials.push({
        _id: mongoose.Types.ObjectId(credential._id),
        deviceUUID: credential.deviceUUID
      });
      await credentialAccount.save();*/
      await this._accountModel
        .updateOne(
          { _id: credentialAccount._id },
          {
            $push: {
              credentials: {
                _id: mongoose.Types.ObjectId(credential._id),
                deviceUUID: credential.deviceUUID
              }
            }
          }
        )
        .exec();
    } else return null; //this should not happen

    //set new account credential to current account
    return credential.save();
  }

  /**
   * get account from credential.account._id
   * @param {CredentialDocument} credential
   * @returns {AccountDocument}
   */
  getAccountFromCredential = (credential: CredentialDocument) =>
    this._accountModel.findById(credential.account._id).exec();

  getAccountFromEmail = (email: string) =>
    this._accountModel
      .findOne({ email: email, visibility: EntityVisibility.Publish })
      .exec();

<<<<<<< HEAD
  getAccountFromMobile = (mobileNo: string, countryCode: string) =>
    this._accountModel
      .findOne({
        'mobile.countryCode': countryCode,
        'mobile.number': new RegExp(`${mobileNo}`),
        visibility: EntityVisibility.Publish
      })
      .exec();

=======
  /**
   *  For check if account is existed
   * @param {string} id
   * @returns {UserDocument}
   */
  getExistedUserFromCastcleId = (id: string) => {
    return this._userModel
      .findOne({
        displayId: { $regex: new RegExp('^' + id.toLowerCase() + '$', 'i') }
      })
      .exec();
  };

  /**
   * Get user
   * @param {string} id
   * @returns {UserDocument}
   */
>>>>>>> 11c4a9d6
  getUserFromCastcleId = (id: string) => {
    return this._userModel
      .findOne({
        displayId: { $regex: new RegExp('^' + id.toLowerCase() + '$', 'i') },
        visibility: EntityVisibility.Publish
      })
      .exec();
  };

  getUserFromAccountId = (credential: CredentialDocument) => {
    return this._userModel
      .find({ ownerAccount: credential.account._id })
      .exec();
  };

  getAccountActivationFromVerifyToken = (token: string) =>
    this._accountActivationModel.findOne({ verifyToken: token }).exec();

  getAccountActivationFromCredential = (credential: CredentialDocument) =>
    this._accountActivationModel
      .findOne({ account: credential.account })
      .exec();

  validateEmail = (email: string) => {
    const re =
      /^(([^<>()[\]\\.,;:\s@"]+(\.[^<>()[\]\\.,;:\s@"]+)*)|(".+"))@((\[[0-9]{1,3}\.[0-9]{1,3}\.[0-9]{1,3}\.[0-9]{1,3}\])|(([a-zA-Z\-0-9]+\.)+[a-zA-Z]{2,}))$/;
    return re.test(email.toLowerCase());
  };

  _generateAccessToken = (payload: AccessTokenPayload) =>
    this._credentialModel.generateAccessToken(payload);
  _generateRefreshToken = (payload: RefreshTokenPayload) =>
    this._credentialModel.generateRefreshToken(payload);
  _generateEmailVerifyToken = (payload: EmailVerifyToken) =>
    this._accountActivationModel.generateVerifyToken(payload);

  async verifyAccessToken(accessToken: string) {
    const credentialDocument = await this._credentialModel
      .findOne({ accessToken: accessToken })
      .exec();
    if (credentialDocument && credentialDocument.isAccessTokenValid())
      return true;
    else return false;
  }

  async verifyAccount(accountActivation: AccountActivationDocument) {
    const now = new Date();
    accountActivation.activationDate = now;
    await accountActivation.save();
    //update ac
    const account = await this._accountModel
      .findById(accountActivation.account)
      .exec();
    account.isGuest = false;
    account.activateDate = now;
    const savedAccount = await account.save();
    return savedAccount;
  }

  async signupByEmail(
    account: AccountDocument,
    requirements: SignupRequirements
  ) {
    account.isGuest = false;
    //account.email = requirements.email;
    //account.password =  requirements.password;
    await account.changePassword(requirements.password, requirements.email);
    //create user here
    const user = new this._userModel({
      ownerAccount: account._id,
      displayName: requirements.displayName,
      displayId: requirements.displayId, //make sure all id is lower case
      type: UserType.People
    });
    await user.save();
    return this.createAccountActivation(account, 'email');
  }

  createAccountActivation(account: AccountDocument, type: 'email' | 'phone') {
    const emailTokenResult = this._generateEmailVerifyToken({
      id: account._id
    });
    const accountActivation = new this._accountActivationModel({
      account: account._id,
      type: type,
      verifyToken: emailTokenResult.verifyToken,
      verifyTokenExpireDate: emailTokenResult.verifyTokenExpireDate
    });
    return accountActivation.save();
  }

  revokeAccountActivation(accountActivation: AccountActivationDocument) {
    const emailTokenResult = this._generateEmailVerifyToken({
      id: accountActivation.account as unknown as string
    });
    accountActivation.revocationDate = new Date();
    accountActivation.verifyToken = emailTokenResult.verifyToken;
    accountActivation.verifyTokenExpireDate =
      emailTokenResult.verifyTokenExpireDate;
    return accountActivation.save();
  }

  /**
   *
   * @param {string} displayName this will show suggestName + totalUser(if suggestName is already exist)
   * @returns {Promise<string>} suggestCastCleId
   */
  async suggestCastcleId(displayName: string) {
    const name = new CastcleName(displayName);
    const result = await this.getUserFromCastcleId(name.suggestCastcleId);
    if (result) {
      const totalUser = await this._userModel.countDocuments().exec();
      return name.suggestCastcleId + totalUser;
    } else return name.suggestCastcleId;
  }

  /**
   * generate refCode and create Otp Document
   * @param {AccountDocument} account
   * @returns {OtpDocument}
   */
  async generateOtp(account: AccountDocument, objective: OtpObjective) {
    const otp = await this._otpModel.generate(account._id, objective);
    return otp;
  }

  /**
   * find refCode that has the same refCode and
   * @param {AccountDocument} account
   * @param {string} refCode
   * @returns {OtpDocument}
   */
  async getOtpFromAccount(account: AccountDocument, refCode: string) {
    return this._otpModel
      .findOne({ account: account._id, refCode: refCode })
      .exec();
  }

  /**
   * this will assume that we already check otp is valid. this function will change current account password and delete otp then return newly change password account
   * @param {AccountDocument} account
   * @param {OtpDocument} otp
   * @param {string} newPassword
   * @returns {Promise<{AccountDocument}>}
   */
  async changePassword(
    account: AccountDocument,
    otp: OtpDocument,
    newPassword: string
  ) {
    let newAccount: AccountDocument;
    const session = await this._accountModel.startSession();
    session.withTransaction(async () => {
      newAccount = await account.changePassword(newPassword);
      await otp.delete();
    });
    session.endSession();
    return newAccount;
  }

  /**
   * Generate AccessTokenPayload if user is guest. If user has an account will query Users/Pages to create {UserAccessTokenPayload}
   * @param {CredentialDocument} credential
   * @returns {AccessTokenPayload | UserAccessTokenPayload}
   */
  async getAccessTokenPayloadFromCredential(credential: CredentialDocument) {
    //get account
    //const account = this.getAccountFromCredential(credential);
    if (credential.account.isGuest) {
      return {
        id: credential.account._id,
        preferredLanguage: credential.account.preferences.langagues,
        role: credential.account.isGuest ? 'guest' : 'member',
        showAds: true //TODO !!! need to change this later
      } as AccessTokenPayload;
    } else {
      const user = await this._userModel
        .findOne({
          ownerAccount: credential.account._id,
          type: UserType.People,
          visibility: EntityVisibility.Publish
        })
        .exec();
      console.debug('mainUser', user);
      const payload = {
        id: credential.account._id,
        role: 'member',
        showAds: true,
        verified: user.verified
      } as UserAccessTokenPayload;
      console.debug('payload', payload);
      return payload;
    }
  }

  /**
   * create new account from social
   * @param {AccountDocument} account
   * @param {SignupSocialRequirements} requirements
   * @returns {AccountAuthenIdDocument}
   */
  async signupBySocial(
    account: AccountDocument,
    requirements: SignupSocialRequirements
  ) {
    account.isGuest = false;
    await account.save();

    const user = new this._userModel({
      ownerAccount: account._id,
      displayId: requirements.socialId,
      displayName: requirements.displayName,
      type: UserType.People,
      profile: {
        images: {
          avatar: {
            original: requirements.avatar
          }
        }
      }
    });
    await user.save();
    return this.createAccountAuthenId(
      account,
      requirements.provider,
      requirements.socialId,
      requirements.socialToken,
      requirements.socialSecretToken
    );
  }

  /**
   * create new account from social
   * @param {AccountDocument} account
   * @param {AccountAuthenIdType} provider
   * @param {string} socialUserId
   * @param {string} socialUserToken
   * @returns {AccountAuthenIdDocument}
   */
  createAccountAuthenId(
    account: AccountDocument,
    provider: AccountAuthenIdType,
    socialUserId: string,
    socialUserToken: string,
    socialSecretToken: string
  ) {
    const accountActivation = new this._accountAuthenId({
      account: account._id,
      type: provider,
      socialId: socialUserId,
      socialToken: socialUserToken,
      socialSecretToken: socialSecretToken
    });
    return accountActivation.save();
  }
}<|MERGE_RESOLUTION|>--- conflicted
+++ resolved
@@ -229,7 +229,6 @@
       .findOne({ email: email, visibility: EntityVisibility.Publish })
       .exec();
 
-<<<<<<< HEAD
   getAccountFromMobile = (mobileNo: string, countryCode: string) =>
     this._accountModel
       .findOne({
@@ -239,7 +238,6 @@
       })
       .exec();
 
-=======
   /**
    *  For check if account is existed
    * @param {string} id
@@ -258,7 +256,6 @@
    * @param {string} id
    * @returns {UserDocument}
    */
->>>>>>> 11c4a9d6
   getUserFromCastcleId = (id: string) => {
     return this._userModel
       .findOne({
