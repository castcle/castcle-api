/*
 * Copyright (c) 2021, Castcle and/or its affiliates. All rights reserved.
 * DO NOT ALTER OR REMOVE COPYRIGHT NOTICES OR THIS FILE HEADER.
 *
 * This code is free software; you can redistribute it and/or modify it
 * under the terms of the GNU General Public License version 3 only, as
 * published by the Free Software Foundation.
 *
 * This code is distributed in the hope that it will be useful, but WITHOUT
 * ANY WARRANTY; without even the implied warranty of MERCHANTABILITY or
 * FITNESS FOR A PARTICULAR PURPOSE. See the GNU General Public License
 * version 3 for more details (a copy is included in the LICENSE file that
 * accompanied this code).
 *
 * You should have received a copy of the GNU General Public License version
 * 3 along with this work; if not, write to the Free Software Foundation,
 * Inc., 51 Franklin St, Fifth Floor, Boston, MA 02110-1301 USA.
 *
 * Please contact Castcle, 22 Phet Kasem 47/2 Alley, Bang Khae, Bangkok,
 * Thailand 10160, or visit www.castcle.com if you need additional information
 * or have any questions.
 */
import { Environment } from '@castcle-api/environments';
import { CastLogger } from '@castcle-api/logger';
import { CastcleRegExp } from '@castcle-api/utils/commons';
import { CastcleException } from '@castcle-api/utils/exception';
import { UserMessage, UserProducer } from '@castcle-api/utils/queue';
import { Injectable } from '@nestjs/common';
import { InjectModel } from '@nestjs/mongoose';
import { isMongoId } from 'class-validator';
import { FilterQuery, Model, Types } from 'mongoose';
import { createTransport } from 'nodemailer';
import { Author, CastcleQueryOptions } from '../dtos';
import {
  CastcleQueueAction,
  DEFAULT_QUERY_OPTIONS,
  EntityVisibility,
  SortDirection
} from '../dtos/common.dto';
import { PageModelDto, UpdateModelUserDto } from '../dtos/user.dto';
import { CredentialDocument, CredentialModel } from '../schemas';
import { Account, AccountDocument } from '../schemas/account.schema';
import { ContentDocument } from '../schemas/content.schema';
import { RelationshipDocument } from '../schemas/relationship.schema';
import { UserModel, UserType } from '../schemas/user.schema';
import { createCastcleFilter, createPagination } from '../utils/common';
import {
  AccountReferral,
  AccountReferralDocument
} from './../schemas/account-referral.schema';
import { UserDocument } from './../schemas/user.schema';
import { ContentService } from './content.service';

@Injectable()
export class UserService {
  private logger = new CastLogger(UserService.name);
  private transporter = createTransport({
    host: Environment.SMTP_HOST,
    port: Environment.SMTP_PORT,
    secure: true,
    auth: {
      user: Environment.SMTP_USERNAME,
      pass: Environment.SMTP_PASSWORD
    }
  });

  constructor(
    @InjectModel('Account') public _accountModel: Model<AccountDocument>,
    @InjectModel('Credential')
    public _credentialModel: CredentialModel,
    @InjectModel('User')
    public _userModel: UserModel,
    @InjectModel('Relationship')
    public _relationshipModel: Model<RelationshipDocument>,
    private contentService: ContentService,
    private userProducer: UserProducer,
    @InjectModel('AccountReferral')
    public _accountReferral: Model<AccountReferral>
  ) {}

  getUserFromCredential = (credential: CredentialDocument) =>
    this._userModel
      .findOne({
        ownerAccount: credential.account._id,
        type: UserType.People,
        visibility: EntityVisibility.Publish
      })
      .exec();

<<<<<<< HEAD
  getUserFromAccountId = (accountId: string) =>
    this._userModel
      .findOne({
        ownerAccount: accountId as any,
        type: UserType.People,
=======
  getPagesFromCredential = (credential: CredentialDocument) =>
    this._userModel
      .find({
        ownerAccount: credential.account._id,
        type: UserType.Page,
>>>>>>> 4e5e8a55
        visibility: EntityVisibility.Publish
      })
      .exec();
  /**
   * Get all user and page that this credentials is own
   * @param credential
   * @returns {UserDocument[]}
   */
  getUserAndPagesFromCredential = (credential: CredentialDocument) =>
    this._userModel
      .find({
        ownerAccount: credential.account._id,
        visibility: EntityVisibility.Publish
      })
      .exec();

  getUserFromId = (id: string) => {
    try {
      if (Types.ObjectId(id)) {
        return this._userModel
          .findOne({
            _id: id,
            visibility: EntityVisibility.Publish
          })
          .exec();
      } else return null;
    } catch (error) {
      return null;
    }
  };

  getById = async (user: UserDocument, id: string, type: UserType) => {
    const targetUser = await this.getByIdOrCastcleId(id, type);

    if (!targetUser) throw CastcleException.USER_OR_PAGE_NOT_FOUND;

    const [userRelationship, targetRelationship] = await Promise.all([
      this._relationshipModel.findOne({
        user: user?._id,
        followedUser: targetUser._id,
        visibility: EntityVisibility.Publish
      }),
      this._relationshipModel.findOne({
        user: targetUser._id,
        followedUser: user?._id,
        visibility: EntityVisibility.Publish
      })
    ]);

    const blocked = Boolean(userRelationship?.blocking);
    const blocking = Boolean(targetRelationship?.blocking);
    const followed = Boolean(userRelationship?.following);

    return targetUser.type === UserType.Page
      ? targetUser.toPageResponse(blocked, blocking, followed)
      : await targetUser.toUserResponse(blocked, blocking, followed);
  };

  getByCriteria = async (
    user: UserDocument,
    query: FilterQuery<UserDocument>,
    queryOptions: CastcleQueryOptions
  ) => {
    const { items: targetUsers, pagination } = await this.getAllByCriteria(
      query,
      queryOptions
    );

    const targetUserIds = targetUsers.map(({ _id }) => _id);
    const [userRelationships, pageRelationships] = await Promise.all([
      this._relationshipModel.find({
        user: user?._id,
        followedUser: { $in: targetUserIds },
        visibility: EntityVisibility.Publish
      }),
      this._relationshipModel.find({
        user: { $in: targetUserIds },
        followedUser: user?._id,
        visibility: EntityVisibility.Publish
      })
    ]);

    return {
      pagination,
      users: await Promise.all(
        targetUsers.map(async (targetUser) => {
          const pageRelationship = pageRelationships.find(
            ({ user }) => String(user) === targetUser.id
          );

          const userRelationship = userRelationships.find(
            ({ followedUser }) => String(followedUser) === targetUser.id
          );

          const blocked = Boolean(userRelationship?.blocking);
          const blocking = Boolean(pageRelationship?.blocking);
          const followed = Boolean(userRelationship?.following);

          return targetUser.type === UserType.Page
            ? targetUser.toPageResponse(blocked, blocking, followed)
            : await targetUser.toUserResponse(blocked, blocking, followed);
        })
      )
    };
  };

  getByIdOrCastcleId = (id: string, type?: UserType) => {
    const query: FilterQuery<UserDocument> = {
      visibility: EntityVisibility.Publish
    };

    if (type) query.type = type;
    if (isMongoId(String(id))) query._id = id;
    else query.displayId = CastcleRegExp.fromString(id);

    return this._userModel.findOne(query).exec();
  };

  updateUser = (user: UserDocument, updateUserDto: UpdateModelUserDto) => {
    if (!user.profile) user.profile = {};
    if (updateUserDto.overview) user.profile.overview = updateUserDto.overview;
    if (updateUserDto.dob) user.profile.birthdate = updateUserDto.dob;
    if (updateUserDto.images) {
      if (!user.profile.images) user.profile.images = {};
      if (updateUserDto.images.avatar)
        user.profile.images.avatar = updateUserDto.images.avatar;
      if (updateUserDto.images.cover)
        user.profile.images.cover = updateUserDto.images.cover;
    }
    if (updateUserDto.links) {
      if (!user.profile.socials) user.profile.socials = {};
      const socialNetworks = ['facebook', 'medium', 'twitter', 'youtube'];
      socialNetworks.forEach((social) => {
        if (updateUserDto.links[social])
          user.profile.socials[social] = updateUserDto.links[social];
        if (updateUserDto.links.website)
          user.profile.websites = [
            {
              website: updateUserDto.links.website,
              detail: updateUserDto.links.website
            }
          ];
      });
    }
    user.markModified('profile');
    console.debug('saving dto', updateUserDto);
    console.debug('saving website', user.profile.websites);
    console.debug('saving user', user);
    this.userProducer.sendMessage({
      id: user._id,
      action: CastcleQueueAction.UpdateProfile
    });

    return user.save();
  };

  updateUserInEmbedContent = async (user: UserDocument) => {
    console.debug('updating contents of user');
    await this.contentService._contentModel
      .updateMany({ 'author.id': user._id }, { author: user.toAuthor() })
      .exec();
    console.debug('updating comments of user');
    await this.contentService._commentModel
      .updateMany({ 'author._id': user._id }, { author: user })
      .exec();
    console.debug('updating feedItem of user');
    await this.contentService._feedItemModel.updateMany(
      { 'content.author.id': user._id },
      { 'content.author': user.toAuthor() }
    );
  };

  updateUserInEmbedContentBackground = async (userId: any) => {
    const user = await this._userModel.findById(userId).exec();
    await this.updateUserInEmbedContent(user);
  };

  deleteUserFromId = async (id: string) => {
    const user = await this._userModel.findById(id).exec();
    user.visibility = EntityVisibility.Deleted;
    return user.save();
  };

  createPageFromCredential = async (
    credential: CredentialDocument,
    pageDto: PageModelDto
  ) => {
    const user = await this.getUserFromCredential(credential);
    return this.createPageFromUser(user, pageDto);
  };

  createPageFromUser = (user: UserDocument, pageDto: PageModelDto) => {
    const newPage = new this._userModel({
      ownerAccount: user.ownerAccount,
      type: UserType.Page,
      displayId: pageDto.castcleId,
      displayName: pageDto.displayName
    });
    return newPage.save();
  };

  /**
   * get all pages
   * @param {CastcleQueryOptions} queryOptions
   * @returns {Promise<{items:UserDocument[], pagination:Pagination}>}
   */
  getAllByCriteria = async (
    query: FilterQuery<UserDocument>,
    queryOptions: CastcleQueryOptions
  ) => {
    const pagination = createPagination(
      queryOptions,
      await this._userModel.countDocuments(query)
    );
    const itemsQuery = this._userModel
      .find({ ...query, visibility: EntityVisibility.Publish })
      .skip(queryOptions.page - 1)
      .limit(queryOptions.limit);
    let items: UserDocument[];
    if (queryOptions.sortBy.type === 'desc')
      items = await itemsQuery.sort(`-${queryOptions.sortBy.field}`).exec();
    else items = await itemsQuery.sort(`${queryOptions.sortBy.field}`).exec();
    return { items, pagination };
  };

  getAllPages = (queryOptions: CastcleQueryOptions) => {
    return this.getAllByCriteria({ type: UserType.Page }, queryOptions);
  };

  /**
   * Get all user pages
   * @param {UserDocument} user
   * @param {CastcleQueryOptions} queryOptions
   * @returns {Promise<{items:UserDocument[], pagination:Pagination}>}
   */
  getUserPages = async (
    user: UserDocument,
    queryOptions: CastcleQueryOptions
  ) => {
    const filter = {
      ownerAccount: user.ownerAccount,
      type: UserType.Page,
      visibility: EntityVisibility.Publish
    };
    const pages = this._userModel.find(filter).skip(queryOptions.page - 1);
    //.limit(queryOptions.limit); TODO !!! hack
    const pagination = createPagination(
      queryOptions,
      await this._userModel.countDocuments(filter)
    );
    let items: UserDocument[];
    if (queryOptions.sortBy.type === 'desc')
      items = await pages.sort(`-${queryOptions.sortBy.field}`).exec();
    else items = await pages.sort(`${queryOptions.sortBy.field}`).exec();
    return { items, pagination };
  };

  /**
   *
   * @param {UserDocument} user
   * @param {UserDocument} followedUser
   * @returns {Promise<void>}
   */
  follow = async (user: UserDocument, followedUser: UserDocument) => {
    this.userProducer.sendMessage({
      id: user._id,
      action: CastcleQueueAction.CreateFollowFeedItem,
      options: {
        followedId: followedUser._id
      }
    });
    return user.follow(followedUser);
  };

  /**
   *
   * @param {UserDocument} user
   * @param {UserDocument} followedUser
   * @returns {Promise<void>}
   */
  unfollow = async (user: UserDocument, followedUser: UserDocument) =>
    user.unfollow(followedUser);

  getFollowers = async (
    user: UserDocument,
    targetUserId: string,
    queryOption: CastcleQueryOptions = DEFAULT_QUERY_OPTIONS
  ) => {
    const targetUser = await this.getByIdOrCastcleId(targetUserId);

    if (!targetUser) throw CastcleException.USER_OR_PAGE_NOT_FOUND;

    const direction = queryOption.sortBy.type === 'desc' ? '-' : '';
    const query: FilterQuery<RelationshipDocument> = {
      followedUser: targetUser.id as any,
      visibility: EntityVisibility.Publish,
      following: true
    };

    if (queryOption.type) {
      query.isFollowPage = queryOption.type === UserType.Page;
    }

    const total = await this._relationshipModel.countDocuments(query).exec();
    const relationships = total
      ? await this._relationshipModel
          .find(query)
          .skip(queryOption.page - 1)
          .limit(queryOption.limit)
          .populate('user')
          .sort(`${direction}${queryOption.sortBy.field}`)
          .exec()
      : [];

    const followerIds = relationships.map(({ user }) => user._id);

    return this.getByCriteria(user, { _id: { $in: followerIds } }, queryOption);
  };

  getFollowing = async (
    authorizedUser: UserDocument,
    userId: string,
    queryOption: CastcleQueryOptions = DEFAULT_QUERY_OPTIONS
  ) => {
    const targetUser = await this.getByIdOrCastcleId(userId);

    if (!targetUser) throw CastcleException.USER_OR_PAGE_NOT_FOUND;

    const direction = queryOption.sortBy.type === 'desc' ? '-' : '';
    const query: FilterQuery<RelationshipDocument> = {
      user: targetUser.id as any,
      visibility: EntityVisibility.Publish,
      following: true
    };

    if (queryOption.type) {
      query.isFollowPage = queryOption.type === UserType.Page;
    }

    const total = await this._relationshipModel.countDocuments(query).exec();
    const relationships = total
      ? await this._relationshipModel
          .find(query)
          .skip(queryOption.page - 1)
          .limit(queryOption.limit)
          .populate('followedUser')
          .sort(`${direction}${queryOption.sortBy.field}`)
          .exec()
      : [];

    const followingIds = relationships.map(
      ({ followedUser }) => followedUser._id
    );

    return this.getByCriteria(
      authorizedUser,
      { _id: { $in: followingIds } },
      queryOption
    );
  };

  /**
   * TODO !!! need to find a way to put in transaction
   * Deactivate User account
   * @param {UserDocument} user
   * @returns {UserDocument}
   */
  deactive = async (user: UserDocument) => {
    //all page from user has to be delete
    if (user.type === UserType.People) {
      //check if he has a page;
      //each page has to be deactivated
      const pages = await this._userModel
        .find({ ownerAccount: user.ownerAccount, type: UserType.Page })
        .exec();
      const promiseDeactivatePages = pages.map((p) => this.deactive(p));
      await Promise.all(promiseDeactivatePages);
      //all content from page of user has to be delete
    }
    user.visibility = EntityVisibility.Deleted;
    const userResult = user.save();
    //deactive userAccount
    if (user.type === UserType.People) {
      await this._accountModel.updateOne(
        { _id: user.ownerAccount },
        {
          visibility: EntityVisibility.Deleted,
          queueAction: CastcleQueueAction.Deleting
        }
      );
      this.userProducer.sendMessage({
        id: user.ownerAccount,
        action: CastcleQueueAction.Deleting
      } as UserMessage);
    }
    return userResult;
  };

  /**
   * get all user account this this account is owned;
   * @param {AccountDocument} account
   * @returns {UserDocument[]}
   */
  _getAllUserFromAccount = (account: AccountDocument) =>
    this._userModel.find({ ownerAccount: account._id }).exec();

  /**
   * flag all contents that this user has create to deleted // this will update the engagement recast/quotecast to -1 if it was recast or quotecast
   * @param {UserDocument} user
   * @returns {ContentDocument[]}
   */
  _removeAllContentFromUser = async (
    user: UserDocument
  ): Promise<ContentDocument[]> => {
    const contents = await this.contentService._contentModel
      .find({ 'author.id': user._id })
      .exec();
    const promiseRemoveContents: Promise<ContentDocument>[] = contents.map(
      (contentItem) => this.contentService.deleteContentFromId(contentItem._id)
    );
    return Promise.all(promiseRemoveContents);
  };

  _removeAllCommentFromUser = async (user: UserDocument) => {
    const comments = await this.contentService._commentModel
      .find({ 'author._id': user._id })
      .exec();
    console.log('allcomment from user', comments);
    return Promise.all(
      comments.map(async (comment) => {
        comment.visibility = EntityVisibility.Hidden;
        const result = await comment.save();
        console.log('resultRemoveComment', result);
        return this.contentService._updateCommentCounter(result);
      })
    );
  };

  /**
   * update engagements flag of this user to hidden this should invoke enagement.post('save') to update like counter
   * @param {UserDocument} user
   * @returns {EngagementDocument[]}
   */
  _removeAllEngagements = async (user: UserDocument) => {
    const engagements = await this.contentService._engagementModel
      .find({ user: user._id, visibility: EntityVisibility.Publish })
      .exec();
    const promiseHideEngagements = engagements.map(async (engagement) => {
      engagement.visibility = EntityVisibility.Hidden;
      return engagement.save();
    });
    return Promise.all(promiseHideEngagements);
  };

  /**
   * Update all follower account count to 0
   * @param user
   */
  _removeAllFollower = async (user: UserDocument) => {
    const relationships = await this._relationshipModel
      .find({ user: user._id, blocking: false, following: true })
      .exec();
    console.log('relationships', relationships);
    //make all relationship hidden
    return await this._relationshipModel
      .updateMany({ user: user._id }, { visibility: EntityVisibility.Hidden })
      .exec();
  };

  /**
   * get all user form account and removeAll content, engagement and followers
   * @param account
   */
  _deactiveAccount = async (account: AccountDocument) => {
    const deactiveUsersResult = await Promise.all(
      await this._getAllUserFromAccount(account).then((users) =>
        users.map(async (user) => {
          await this._removeAllContentFromUser(user);
          await this._removeAllEngagements(user);
          await this._removeAllFollower(user);
          await this._removeAllCommentFromUser(user);
          return user;
        })
      )
    );
    //update queueAction to deleted
    await this._accountModel
      .updateOne(
        { _id: account._id },
        {
          queueAction: CastcleQueueAction.Deleted,
          visibility: EntityVisibility.Deleted
        }
      )
      .exec();
  };

  /**
   * Deactivate one account by id
   * @param id
   */
  deactiveBackground = async (accountId: any) => {
    const account = await this._accountModel.findById(accountId).exec();
    await this._deactiveAccount(account);
  };

  /**
   * Deactvate all account that has been flag as Deleting
   */
  deactiveQueue = async () => {
    //get all account that is in the delete queue
    const accounts = await this._accountModel
      .find({ queueAction: CastcleQueueAction.Deleting })
      .exec();
    accounts.forEach(async (account) => {
      await this._deactiveAccount(account);
    });
  };

  reactive = async (user: UserDocument) => {
    //all page from user has to be delete
    if (user.type === UserType.People) {
      //check if he has a page;
      //each page has to be deactivated
      const pages = await this._userModel
        .find({ ownerAccount: user.ownerAccount, type: UserType.Page })
        .exec();
      const promiseReactivatePages = pages.map((p) => this.reactive(p));
      await Promise.all(promiseReactivatePages);
      //all content from page of user has to be delete
    }
    //TODO !!! will move this logic to queue
    /*
    //all content form user has to be delete
    //TODO !!! this should move to cron or something to do at background and add pagination
    const contents = await this.contentService._contentModel
      .find({ 'author.id': user._id })
      .exec();
    const promiseReactiveContents: Promise<ContentDocument>[] = contents.map(
      (contentItem) => this.contentService.recoverContentFromId(contentItem._id)
    );
    await Promise.all(promiseReactiveContents);

    //remove all engagements (like) Aggregator that this user do (quote/requote agg) already remove with deleteContentFromId()
    //TODO !!! need to improve performance by bypass the engagement save hook and use updateMany instead
    // but need to find a way to get all engagement contents to be more effective
    const engagements = await this.contentService._engagementModel
      .find({ user: user._id, visibility: EntityVisibility.Publish })
      .exec();
    const promisePublishEngagements = engagements.map((engagement) => {
      engagement.visibility = EntityVisibility.Publish;
      return engagement.save();
    });
    await Promise.all(promisePublishEngagements);
    //update follower / followee aggregator
    const relationships = await this._relationshipModel
      .find({ user: user._id })
      .populate('followedUser')
      .exec();
    //TODO !!! need to improve performance
    const promiseUpdateFollower = relationships.map((r) =>
      this._userModel
        .updateOne(r._id, {
          $inc: {
            followerCount: 1
          }
        })
        .exec()
    );
    await Promise.all(promiseUpdateFollower);
    */
    //change status to delete
    user.visibility = EntityVisibility.Publish;
    //deactive userAccount
    if (user.type === UserType.People)
      await this._accountModel.updateOne(
        { _id: user.ownerAccount },
        {
          visibility: EntityVisibility.Publish
        }
      );
    return user.save();
  };

  /**
   * Get all user,pages that could get from the system sort by followerCount
   * @param {string} keyword
   * @param {CastcleQueryOptions} queryOption
   * @returns {Promise<{users:UserDocument[], pagination:Pagination}>}
   */
  getMentionsFromPublic = async (
    user: UserDocument,
    keyword: string,
    queryOption: CastcleQueryOptions
  ) => {
    const query = {
      displayId: { $regex: new RegExp('^' + keyword.toLowerCase(), 'i') }
    };

    queryOption.sortBy = {
      field: 'followerCount',
      type: SortDirection.Desc
    };

    return this.getByCriteria(user, query, queryOption);
  };

  async blockUser(user: UserDocument, blockedUser?: UserDocument) {
    if (!blockedUser) throw CastcleException.USER_OR_PAGE_NOT_FOUND;

    const relationship = {
      user: user._id,
      followedUser: blockedUser._id,
      visibility: EntityVisibility.Publish,
      following: false
    };

    await this._relationshipModel
      .updateOne(
        { user: user._id, followedUser: blockedUser._id },
        { $setOnInsert: relationship, $set: { blocking: true } },
        { upsert: true }
      )
      .exec();
  }

  async unblockUser(user: UserDocument, unblockedUser: UserDocument) {
    if (!unblockedUser) throw CastcleException.USER_OR_PAGE_NOT_FOUND;

    const relationship = await this._relationshipModel
      .findOne({
        user: user._id,
        followedUser: unblockedUser._id,
        blocking: true
      })
      .exec();

    if (!relationship) return;

    relationship.blocking = false;
    await relationship.save();
  }

  async reportUser(
    user: UserDocument,
    reportedUser: UserDocument,
    message: string
  ) {
    if (!reportedUser) throw CastcleException.USER_OR_PAGE_NOT_FOUND;

    const mail = await this.transporter.sendMail({
      from: 'castcle-noreply" <no-reply@castcle.com>',
      subject: `Report user: ${reportedUser._id}`,
      to: Environment.SMTP_ADMIN_EMAIL,
      text: `User ${reportedUser.displayName} (${reportedUser._id}) has been reported.
Reported by: ${user.displayName} (${user._id})
Message: ${message}`
    });

    this.logger.log(`Report has been submitted ${mail.messageId}`);
  }

  updateMobile = async (
    userId: string,
    accountId: string,
    countryCode: string,
    mobileNumber: string
  ) => {
    await this._accountModel
      .updateOne(
        { _id: accountId },
        {
          'mobile.countryCode': countryCode,
          'mobile.number': mobileNumber
        }
      )
      .exec();
    this.logger.log('Success update mobile to account');

    const user = this._userModel
      .updateOne(
        { _id: userId },
        {
          'verified.mobile': true
        }
      )
      .exec();
    this.logger.log('Success update verify mobile to user');
    return user;
  };

  userSettings = async (accountId: string, languageCode: string[]) => {
    await this._accountModel
      .updateOne(
        { _id: accountId },
        {
          preferences: {
            languages: languageCode
          }
        }
      )
      .exec();
  };

  getIncludesUsers = async (viewerAccount: Account, authors: Author[]) => {
    const viewer = await this._userModel.findOne({
      ownerAccount: viewerAccount._id
    });

    const authorIds = authors.map(({ id }) => id as any);
    const relationships = await this._relationshipModel.find({
      $or: [
        { user: viewer?._id, followedUser: { $in: authorIds } },
        { user: { $in: authorIds }, followedUser: viewer?._id }
      ],
      visibility: EntityVisibility.Publish
    });

    return authors.map((author) => {
      const authorRelationship = relationships.find(
        ({ followedUser, user }) =>
          String(user) === String(author.id) &&
          String(followedUser) === String(viewer?.id)
      );

      const getterRelationship = relationships.find(
        ({ followedUser, user }) =>
          String(followedUser) === String(author.id) &&
          String(user) === String(viewer?.id)
      );

      const blocked = Boolean(getterRelationship?.blocking);
      const blocking = Boolean(authorRelationship?.blocking);
      const followed = Boolean(getterRelationship?.following);

      return author.toIncludeUser({ blocked, blocking, followed });
    });
  };

  getRelationshipData = async (
    hasRelationshipExpansion: boolean,
    relationUserId: any[],
    viewerId: string
  ) => {
    return hasRelationshipExpansion
      ? await this._relationshipModel.find({
          $or: [
            {
              user: viewerId as any,
              followedUser: { $in: relationUserId }
            },
            {
              user: { $in: relationUserId },
              followedUser: viewerId as any
            }
          ],
          visibility: EntityVisibility.Publish
        })
      : [];
  };

  getReferrer = async (accountId: Account) => {
    const accountRef = await this._accountReferral
      .findOne({
        referringAccount: accountId
      })
      .exec();

    if (accountRef) {
      const userRef = this.getByIdOrCastcleId(
        accountRef.referrerDisplayId,
        UserType.People
      );
      this.logger.log('Success get referrer.');
      return userRef;
    } else {
      this.logger.warn('Referrer not found!');
      return null;
    }
  };

  getReferee = async (
    accountId: Account,
    maxResults: number,
    sinceId?: string,
    untilId?: string
  ) => {
    let filter: FilterQuery<AccountReferralDocument> = {
      referrerAccount: accountId
    };
    filter = await createCastcleFilter(filter, {
      sinceId: sinceId,
      untilId: untilId
    });
    this.logger.log('Get referee.');
    const accountReferee = await this._accountReferral
      .find(filter)
      .limit(maxResults)
      .exec();
    const totalDocument = await this._accountReferral
      .countDocuments(filter)
      .exec();

    const result: UserDocument[] = [];
    this.logger.log('Get user.');
    Promise.all(
      accountReferee?.map(async (x) =>
        result.push(await this.getUserFromAccountId(x.referringAccount._id))
      )
    );
    this.logger.log('Success get referee.');

    return {
      total: totalDocument,
      items: result
    };
  };
}<|MERGE_RESOLUTION|>--- conflicted
+++ resolved
@@ -87,19 +87,20 @@
       })
       .exec();
 
-<<<<<<< HEAD
+  getPagesFromCredential = (credential: CredentialDocument) =>
+    this._userModel
+      .find({
+        ownerAccount: credential.account._id,
+        type: UserType.Page,
+        visibility: EntityVisibility.Publish
+      })
+      .exec();
+
   getUserFromAccountId = (accountId: string) =>
     this._userModel
       .findOne({
         ownerAccount: accountId as any,
         type: UserType.People,
-=======
-  getPagesFromCredential = (credential: CredentialDocument) =>
-    this._userModel
-      .find({
-        ownerAccount: credential.account._id,
-        type: UserType.Page,
->>>>>>> 4e5e8a55
         visibility: EntityVisibility.Publish
       })
       .exec();
