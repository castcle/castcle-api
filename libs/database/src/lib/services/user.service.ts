/*
 * Copyright (c) 2021, Castcle and/or its affiliates. All rights reserved.
 * DO NOT ALTER OR REMOVE COPYRIGHT NOTICES OR THIS FILE HEADER.
 *
 * This code is free software; you can redistribute it and/or modify it
 * under the terms of the GNU General Public License version 3 only, as
 * published by the Free Software Foundation.
 *
 * This code is distributed in the hope that it will be useful, but WITHOUT
 * ANY WARRANTY; without even the implied warranty of MERCHANTABILITY or
 * FITNESS FOR A PARTICULAR PURPOSE. See the GNU General Public License
 * version 3 for more details (a copy is included in the LICENSE file that
 * accompanied this code).
 *
 * You should have received a copy of the GNU General Public License version
 * 3 along with this work; if not, write to the Free Software Foundation,
 * Inc., 51 Franklin St, Fifth Floor, Boston, MA 02110-1301 USA.
 *
 * Please contact Castcle, 22 Phet Kasem 47/2 Alley, Bang Khae, Bangkok,
 * Thailand 10160, or visit www.castcle.com if you need additional information
 * or have any questions.
 */
<<<<<<< HEAD
import { CastLogger, CastLoggerOptions } from '@castcle-api/logger';
import { UserMessage, UserProducer } from '@castcle-api/utils/queue';
=======
import { Model } from 'mongoose';
import { FilterQuery, Types } from 'mongoose';
>>>>>>> 671eecdc
import { Injectable } from '@nestjs/common';
import { InjectModel } from '@nestjs/mongoose';
import * as mongoose from 'mongoose';
import { Model } from 'mongoose';
import { CastcleQueryOptions } from '../dtos';
import {
  CastcleQueueAction,
  DEFAULT_QUERY_OPTIONS,
  EntityVisibility
} from '../dtos/common.dto';
import { PageModelDto, UpdateModelUserDto } from '../dtos/user.dto';
import { CredentialDocument, CredentialModel } from '../schemas';
import { AccountDocument } from '../schemas/account.schema';
import { ContentDocument } from '../schemas/content.schema';
import { RelationshipDocument } from '../schemas/relationship.schema';
import { UserDocument, UserModel, UserType } from '../schemas/user.schema';
import { createPagination } from '../utils/common';
import { ContentService } from './content.service';
<<<<<<< HEAD

@Injectable()
export class UserService {
  private readonly logger = new CastLogger(UserService.name, CastLoggerOptions);
=======
import { UserProducer, UserMessage } from '@castcle-api/utils/queue';
import { CastcleException } from '@castcle-api/utils/exception';
import { createTransport } from 'nodemailer';
import { Environment } from '@castcle-api/environments';
import { CastLogger } from '@castcle-api/logger';

@Injectable()
export class UserService {
  private logger = new CastLogger(UserService.name);
  private transporter = createTransport({
    host: Environment.SMTP_HOST,
    port: Environment.SMTP_PORT,
    secure: true,
    auth: {
      user: Environment.SMTP_USERNAME,
      pass: Environment.SMTP_PASSWORD
    }
  });
>>>>>>> 671eecdc

  constructor(
    @InjectModel('Account') public _accountModel: Model<AccountDocument>,
    @InjectModel('Credential')
    public _credentialModel: CredentialModel,
    @InjectModel('User')
    public _userModel: UserModel,
    @InjectModel('Relationship')
    public _relationshipModel: Model<RelationshipDocument>,
    private contentService: ContentService,
    private userProducer: UserProducer
  ) {}

  getUserFromCredential = (credential: CredentialDocument) =>
    this._userModel
      .findOne({
        ownerAccount: credential.account._id,
        type: UserType.People,
        visibility: EntityVisibility.Publish
      })
      .exec();

  /**
   * Get all user and page that this credentials is own
   * @param credential
   * @returns {UserDocument[]}
   */
  getUserAndPagesFromCredential = (credential: CredentialDocument) =>
    this._userModel
      .find({
        ownerAccount: credential.account._id,
        visibility: EntityVisibility.Publish
      })
      .exec();

  getUserFromId = (id: string) => {
    try {
      if (Types.ObjectId(id)) {
        return this._userModel
          .findOne({
            _id: id,
            visibility: EntityVisibility.Publish
          })
          .exec();
      } else return null;
    } catch (error) {
      return null;
    }
  };

  updateUser = (user: UserDocument, updateUserDto: UpdateModelUserDto) => {
    if (!user.profile) user.profile = {};
    if (updateUserDto.overview) user.profile.overview = updateUserDto.overview;
    if (updateUserDto.dob) user.profile.birthdate = updateUserDto.dob;
    if (updateUserDto.images) {
      if (!user.profile.images) user.profile.images = {};
      if (updateUserDto.images.avatar)
        user.profile.images.avatar = updateUserDto.images.avatar;
      if (updateUserDto.images.cover)
        user.profile.images.cover = updateUserDto.images.cover;
    }
    if (updateUserDto.links) {
      if (!user.profile.socials) user.profile.socials = {};
      const socialNetworks = ['facebook', 'medium', 'twitter', 'youtube'];
      socialNetworks.forEach((social) => {
        if (updateUserDto.links[social])
          user.profile.socials[social] = updateUserDto.links[social];
        if (updateUserDto.links.website)
          user.profile.websites = [
            {
              website: updateUserDto.links.website,
              detail: updateUserDto.links.website
            }
          ];
      });
    }
    user.markModified('profile');
    console.debug('saving dto', updateUserDto);
    console.debug('saving website', user.profile.websites);
    console.debug('saving user', user);
    this.userProducer.sendMessage({
      id: user._id,
      action: CastcleQueueAction.UpdateProfile
    });

    return user.save();
  };

  updateUserInEmbedContent = async (user: UserDocument) => {
    console.debug('updating contents of user');
    await this.contentService._contentModel
      .updateMany({ 'author.id': user._id }, { author: user.toAuthor() })
      .exec();
    console.debug('updating comments of user');
    await this.contentService._commentModel
      .updateMany({ 'author._id': user._id }, { author: user })
      .exec();
    console.debug('updating feedItem of user');
    await this.contentService._feedItemModel.updateMany(
      { 'content.author.id': user._id },
      { 'content.author': user.toAuthor() }
    );
  };

  updateUserInEmbedContentBackground = async (userId: any) => {
    const user = await this._userModel.findById(userId).exec();
    await this.updateUserInEmbedContent(user);
  };

  deleteUserFromId = async (id: string) => {
    const user = await this._userModel.findById(id).exec();
    user.visibility = EntityVisibility.Deleted;
    return user.save();
  };

  createPageFromCredential = async (
    credential: CredentialDocument,
    pageDto: PageModelDto
  ) => {
    const user = await this.getUserFromCredential(credential);
    return this.createPageFromUser(user, pageDto);
  };

  createPageFromUser = (user: UserDocument, pageDto: PageModelDto) => {
    const newPage = new this._userModel({
      ownerAccount: user.ownerAccount,
      type: UserType.Page,
      displayId: pageDto.castcleId,
      displayName: pageDto.displayName
    });
    return newPage.save();
  };

  /**
   * get all pages
   * @param {CastcleQueryOptions} queryOptions
   * @returns {Promise<{items:UserDocument[], pagination:Pagination}>}
   */
  getAllPages = async (queryOptions: CastcleQueryOptions) => {
    const pagination = createPagination(
      queryOptions,
      await this._userModel.count({ type: UserType.Page })
    );
    const itemsQuery = this._userModel
      .find({ type: UserType.Page, visibility: EntityVisibility.Publish })
      .skip(queryOptions.page - 1)
      .limit(queryOptions.limit);
    let items: UserDocument[];
    if (queryOptions.sortBy.type === 'desc')
      items = await itemsQuery.sort(`-${queryOptions.sortBy.field}`).exec();
    else items = await itemsQuery.sort(`${queryOptions.sortBy.field}`).exec();
    return { items, pagination };
  };

  /**
   * Get all user pages
   * @param {UserDocument} user
   * @param {CastcleQueryOptions} queryOptions
   * @returns {Promise<{items:UserDocument[], pagination:Pagination}>}
   */
  getUserPages = async (
    user: UserDocument,
    queryOptions: CastcleQueryOptions
  ) => {
    const filter = {
      ownerAccount: user.ownerAccount,
      type: UserType.Page,
      visibility: EntityVisibility.Publish
    };
    const pages = this._userModel.find(filter).skip(queryOptions.page - 1);
    //.limit(queryOptions.limit); TODO !!! hack
    const pagination = createPagination(
      queryOptions,
      await this._userModel.countDocuments(filter)
    );
    let items: UserDocument[];
    if (queryOptions.sortBy.type === 'desc')
      items = await pages.sort(`-${queryOptions.sortBy.field}`).exec();
    else items = await pages.sort(`${queryOptions.sortBy.field}`).exec();
    return { items, pagination };
  };

  /**
   *
   * @param credential
   * @param user
   * @returns
   */
  isCredentialFollow = async (
    credential: CredentialDocument,
    user: UserDocument
  ) => {
    const credentialUser = await this.getUserFromCredential(credential);
    const relationship = await this._relationshipModel
      .findOne({
        user: credentialUser._id,
        followedUser: user._id,
        visibility: EntityVisibility.Publish,
        blocking: false,
        following: true
      })
      .exec();
    return Boolean(relationship);
  };

  /**
   *
   * @param {UserDocument} user
   * @param {UserDocument} followedUser
   * @returns {Promise<void>}
   */
  follow = async (user: UserDocument, followedUser: UserDocument) => {
    this.userProducer.sendMessage({
      id: user._id,
      action: CastcleQueueAction.CreateFollowFeedItem,
      options: {
        followedId: followedUser._id
      }
    });
    return user.follow(followedUser);
  };

  /**
   *
   * @param {UserDocument} user
   * @param {UserDocument} followedUser
   * @returns {Promise<void>}
   */
  unfollow = async (user: UserDocument, followedUser: UserDocument) =>
    user.unfollow(followedUser);

  /**
   *
   * @param user
   * @param queryOption
   * @returns
   */
  getFollower = async (
    user: UserDocument,
    queryOption: CastcleQueryOptions = DEFAULT_QUERY_OPTIONS
  ) => {
    const filter: FilterQuery<RelationshipDocument> = {
      followedUser: user._id,
      visibility: EntityVisibility.Publish,
      blocking: false,
      following: true
    };

    if (queryOption.type)
      filter.isFollowPage = queryOption.type === UserType.Page;
    let query = this._relationshipModel
      .find(filter)
      .skip(queryOption.page - 1)
      .limit(queryOption.limit)
      .populate('user');
    if (queryOption.sortBy.type === 'desc')
      query = query.sort(`-${queryOption.sortBy.field}`);
    else query = query.sort(`${queryOption.sortBy.field}`);
    const totalFollower = await this._relationshipModel.count(filter).exec();
    const relationships = await query.exec();
    console.log('total', totalFollower);
    console.log(relationships);
    return {
      items: relationships.map((r) =>
        this._userModel.covertToUserResponse(r.user)
      ),
      pagination: createPagination(queryOption, totalFollower)
    };
  };

  /**
   *
   * @param user
   * @param queryOption
   * @returns
   */
  getFollowing = async (
    user: UserDocument,
    queryOption: CastcleQueryOptions = DEFAULT_QUERY_OPTIONS
  ) => {
    const filter: FilterQuery<RelationshipDocument> = {
      user: user._id,
      visibility: EntityVisibility.Publish,
      blocking: false,
      following: true
    };

    if (queryOption.type)
      filter.isFollowPage = queryOption.type === UserType.Page;
    let query = this._relationshipModel
      .find(filter)
      .populate('followedUser')
      .skip(queryOption.page - 1)
      .limit(queryOption.limit);
    //      .populate('followedUser');
    if (queryOption.sortBy.type === 'desc')
      query = query.sort(`-${queryOption.sortBy.field}`);
    else query = query.sort(`${queryOption.sortBy.field}`);
    const totalFollowing = await this._relationshipModel.count(filter).exec();
    const relationships = await query.exec();
    return {
      items: relationships.map((r) =>
        this._userModel.covertToUserResponse(r.followedUser)
      ),
      pagination: createPagination(queryOption, totalFollowing)
    };
  };

  /**
   * TODO !!! need to find a way to put in transaction
   * Deactivate User account
   * @param {UserDocument} user
   * @returns {UserDocument}
   */
  deactive = async (user: UserDocument) => {
    //all page from user has to be delete
    if (user.type === UserType.People) {
      //check if he has a page;
      //each page has to be deactivated
      const pages = await this._userModel
        .find({ ownerAccount: user.ownerAccount, type: UserType.Page })
        .exec();
      const promiseDeactivatePages = pages.map((p) => this.deactive(p));
      await Promise.all(promiseDeactivatePages);
      //all content from page of user has to be delete
    }
    user.visibility = EntityVisibility.Deleted;
    const userResult = user.save();
    //deactive userAccount
    if (user.type === UserType.People) {
      await this._accountModel.updateOne(
        { _id: user.ownerAccount },
        {
          visibility: EntityVisibility.Deleted,
          queueAction: CastcleQueueAction.Deleting
        }
      );
      this.userProducer.sendMessage({
        id: user.ownerAccount,
        action: CastcleQueueAction.Deleting
      } as UserMessage);
    }
    return userResult;
  };

  /**
   * get all user account this this account is owned;
   * @param {AccountDocument} account
   * @returns {UserDocument[]}
   */
  _getAllUserFromAccount = (account: AccountDocument) =>
    this._userModel.find({ ownerAccount: account._id }).exec();

  /**
   * flag all contents that this user has create to deleted // this will update the engagement recast/quotecast to -1 if it was recast or quotecast
   * @param {UserDocument} user
   * @returns {ContentDocument[]}
   */
  _removeAllContentFromUser = async (user: UserDocument) => {
    const contents = await this.contentService._contentModel
      .find({ 'author.id': user._id })
      .exec();
    const promiseRemoveContents: Promise<ContentDocument>[] = contents.map(
      (contentItem) => this.contentService.deleteContentFromId(contentItem._id)
    );
    return Promise.all(promiseRemoveContents);
  };

  _removeAllCommentFromUser = async (user: UserDocument) => {
    const comments = await this.contentService._commentModel
      .find({ 'author._id': user._id })
      .exec();
    console.log('allcomment from user', comments);
    return Promise.all(
      comments.map(async (comment) => {
        comment.visibility = EntityVisibility.Hidden;
        const result = await comment.save();
        console.log('resultRemoveComment', result);
        return this.contentService._updateCommentCounter(result);
      })
    );
  };

  /**
   * update engagements flag of this user to hidden this should invoke enagement.post('save') to update like counter
   * @param {UserDocument} user
   * @returns {EngagementDocument[]}
   */
  _removeAllEngagements = async (user: UserDocument) => {
    const engagements = await this.contentService._engagementModel
      .find({ user: user._id, visibility: EntityVisibility.Publish })
      .exec();
    const promiseHideEngagements = engagements.map(async (engagement) => {
      engagement.visibility = EntityVisibility.Hidden;
      return engagement.save();
    });
    return Promise.all(promiseHideEngagements);
  };

  /**
   * Update all follower account count to 0
   * @param user
   */
  _removeAllFollower = async (user: UserDocument) => {
    const relationships = await this._relationshipModel
      .find({ user: user._id, blocking: false, following: true })
      .exec();
    console.log('relationships', relationships);
    //make all relationship hidden
    return await this._relationshipModel
      .updateMany({ user: user._id }, { visibility: EntityVisibility.Hidden })
      .exec();
  };

  /**
   * get all user form account and removeAll content, engagement and followers
   * @param account
   */
  _deactiveAccount = async (account: AccountDocument) => {
    const deactiveUsersResult = await Promise.all(
      await this._getAllUserFromAccount(account).then((users) =>
        users.map(async (user) => {
          await this._removeAllContentFromUser(user);
          await this._removeAllEngagements(user);
          await this._removeAllFollower(user);
          await this._removeAllCommentFromUser(user);
          return user;
        })
      )
    );
    //update queueAction to deleted
    await this._accountModel
      .updateOne(
        { _id: account._id },
        {
          queueAction: CastcleQueueAction.Deleted,
          visibility: EntityVisibility.Deleted
        }
      )
      .exec();
  };

  /**
   * Deactivate one account by id
   * @param id
   */
  deactiveBackground = async (accountId: any) => {
    const account = await this._accountModel.findById(accountId).exec();
    await this._deactiveAccount(account);
  };

  /**
   * Deactvate all account that has been flag as Deleting
   */
  deactiveQueue = async () => {
    //get all account that is in the delete queue
    const accounts = await this._accountModel
      .find({ queueAction: CastcleQueueAction.Deleting })
      .exec();
    accounts.forEach(async (account) => {
      await this._deactiveAccount(account);
    });
  };

  reactive = async (user: UserDocument) => {
    //all page from user has to be delete
    if (user.type === UserType.People) {
      //check if he has a page;
      //each page has to be deactivated
      const pages = await this._userModel
        .find({ ownerAccount: user.ownerAccount, type: UserType.Page })
        .exec();
      const promiseReactivatePages = pages.map((p) => this.reactive(p));
      await Promise.all(promiseReactivatePages);
      //all content from page of user has to be delete
    }
    //TODO !!! will move this logic to queue
    /*
    //all content form user has to be delete
    //TODO !!! this should move to cron or something to do at background and add pagination
    const contents = await this.contentService._contentModel
      .find({ 'author.id': user._id })
      .exec();
    const promiseReactiveContents: Promise<ContentDocument>[] = contents.map(
      (contentItem) => this.contentService.recoverContentFromId(contentItem._id)
    );
    await Promise.all(promiseReactiveContents);

    //remove all engagements (like) Aggregator that this user do (quote/requote agg) already remove with deleteContentFromId()
    //TODO !!! need to improve performance by bypass the engagement save hook and use updateMany instead
    // but need to find a way to get all engagement contents to be more effective
    const engagements = await this.contentService._engagementModel
      .find({ user: user._id, visibility: EntityVisibility.Publish })
      .exec();
    const promisePublishEngagements = engagements.map((engagement) => {
      engagement.visibility = EntityVisibility.Publish;
      return engagement.save();
    });
    await Promise.all(promisePublishEngagements);
    //update follower / followee aggregator
    const relationships = await this._relationshipModel
      .find({ user: user._id })
      .populate('followedUser')
      .exec();
    //TODO !!! need to improve performance
    const promiseUpdateFollower = relationships.map((r) =>
      this._userModel
        .updateOne(r._id, {
          $inc: {
            followerCount: 1
          }
        })
        .exec()
    );
    await Promise.all(promiseUpdateFollower);
    */
    //change status to delete
    user.visibility = EntityVisibility.Publish;
    //deactive userAccount
    if (user.type === UserType.People)
      await this._accountModel.updateOne(
        { _id: user.ownerAccount },
        {
          visibility: EntityVisibility.Publish
        }
      );
    return user.save();
  };

  /**
   * Get all user,pages that could get from the system sort by followerCount
   * @param {string} query
   * @param {CastcleQueryOptions} queryOption
   * @returns {Promise<{users:UserDocument[], pagination:Pagination}>}
   */
  getMentionsFromPublic = async (
    query: string,
    queryOption: CastcleQueryOptions
  ) => {
    const filter = {
      displayId: { $regex: new RegExp('^' + query.toLowerCase(), 'i') }
    };
    const users = await this._userModel
      .find(filter)
      .skip(queryOption.page - 1)
      .limit(queryOption.limit)
      .sort('-followerCount')
      .exec();
    const pagination = createPagination(
      queryOption,
      await this._userModel.countDocuments(filter)
    );
    return {
      users: users,
      pagination: pagination
    };
  };

<<<<<<< HEAD
  updateMobile = async (
    userId: string,
    accountId: string,
    countryCode: string,
    mobileNumber: string
  ) => {
    await this._accountModel
      .updateOne(
        { _id: accountId },
        {
          'mobile.countryCode': countryCode,
          'mobile.number': mobileNumber
        }
      )
      .exec();
    this.logger.log('Success update mobile to account');

    const user = this._userModel
      .updateOne(
        { _id: userId },
        {
          'verified.mobile': true
        }
      )
      .exec();
    this.logger.log('Success update verify mobile to user');
    return user;
  };
=======
  async blockUser(user: UserDocument, blockedUser?: UserDocument) {
    if (!blockedUser) throw CastcleException.USER_OR_PAGE_NOT_FOUND;

    const relationship = {
      user: user._id,
      followedUser: blockedUser._id,
      visibility: EntityVisibility.Publish,
      following: false
    };

    await this._relationshipModel
      .updateOne(
        { user: user._id, followedUser: blockedUser._id },
        { $setOnInsert: relationship, $set: { blocking: true } },
        { upsert: true }
      )
      .exec();
  }

  async unblockUser(user: UserDocument, unblockedUser: UserDocument) {
    if (!unblockedUser) throw CastcleException.USER_OR_PAGE_NOT_FOUND;

    const relationship = await this._relationshipModel
      .findOne({
        user: user._id,
        followedUser: unblockedUser._id,
        blocking: true
      })
      .exec();

    if (!relationship) return;

    relationship.blocking = false;
    await relationship.save();
  }

  async reportUser(
    user: UserDocument,
    reportedUser: UserDocument,
    message: string
  ) {
    if (!reportedUser) throw CastcleException.USER_OR_PAGE_NOT_FOUND;

    const mail = await this.transporter.sendMail({
      from: 'castcle-noreply" <no-reply@castcle.com>',
      subject: `Report user: ${reportedUser._id}`,
      to: Environment.SMTP_ADMIN_EMAIL,
      text: `User ${reportedUser.displayName} (${reportedUser._id}) has been reported.
Reported by: ${user.displayName} (${user._id})
Message: ${message}`
    });

    this.logger.log(`Report has been submitted ${mail.messageId}`);
  }
>>>>>>> 671eecdc
}<|MERGE_RESOLUTION|>--- conflicted
+++ resolved
@@ -20,17 +20,14 @@
  * Thailand 10160, or visit www.castcle.com if you need additional information
  * or have any questions.
  */
-<<<<<<< HEAD
-import { CastLogger, CastLoggerOptions } from '@castcle-api/logger';
+import { Environment } from '@castcle-api/environments';
+import { CastLogger } from '@castcle-api/logger';
+import { CastcleException } from '@castcle-api/utils/exception';
 import { UserMessage, UserProducer } from '@castcle-api/utils/queue';
-=======
-import { Model } from 'mongoose';
-import { FilterQuery, Types } from 'mongoose';
->>>>>>> 671eecdc
 import { Injectable } from '@nestjs/common';
 import { InjectModel } from '@nestjs/mongoose';
-import * as mongoose from 'mongoose';
-import { Model } from 'mongoose';
+import { FilterQuery, Model, Types } from 'mongoose';
+import { createTransport } from 'nodemailer';
 import { CastcleQueryOptions } from '../dtos';
 import {
   CastcleQueueAction,
@@ -45,17 +42,6 @@
 import { UserDocument, UserModel, UserType } from '../schemas/user.schema';
 import { createPagination } from '../utils/common';
 import { ContentService } from './content.service';
-<<<<<<< HEAD
-
-@Injectable()
-export class UserService {
-  private readonly logger = new CastLogger(UserService.name, CastLoggerOptions);
-=======
-import { UserProducer, UserMessage } from '@castcle-api/utils/queue';
-import { CastcleException } from '@castcle-api/utils/exception';
-import { createTransport } from 'nodemailer';
-import { Environment } from '@castcle-api/environments';
-import { CastLogger } from '@castcle-api/logger';
 
 @Injectable()
 export class UserService {
@@ -69,7 +55,6 @@
       pass: Environment.SMTP_PASSWORD
     }
   });
->>>>>>> 671eecdc
 
   constructor(
     @InjectModel('Account') public _accountModel: Model<AccountDocument>,
@@ -628,7 +613,61 @@
     };
   };
 
-<<<<<<< HEAD
+  async blockUser(user: UserDocument, blockedUser?: UserDocument) {
+    if (!blockedUser) throw CastcleException.USER_OR_PAGE_NOT_FOUND;
+
+    const relationship = {
+      user: user._id,
+      followedUser: blockedUser._id,
+      visibility: EntityVisibility.Publish,
+      following: false
+    };
+
+    await this._relationshipModel
+      .updateOne(
+        { user: user._id, followedUser: blockedUser._id },
+        { $setOnInsert: relationship, $set: { blocking: true } },
+        { upsert: true }
+      )
+      .exec();
+  }
+
+  async unblockUser(user: UserDocument, unblockedUser: UserDocument) {
+    if (!unblockedUser) throw CastcleException.USER_OR_PAGE_NOT_FOUND;
+
+    const relationship = await this._relationshipModel
+      .findOne({
+        user: user._id,
+        followedUser: unblockedUser._id,
+        blocking: true
+      })
+      .exec();
+
+    if (!relationship) return;
+
+    relationship.blocking = false;
+    await relationship.save();
+  }
+
+  async reportUser(
+    user: UserDocument,
+    reportedUser: UserDocument,
+    message: string
+  ) {
+    if (!reportedUser) throw CastcleException.USER_OR_PAGE_NOT_FOUND;
+
+    const mail = await this.transporter.sendMail({
+      from: 'castcle-noreply" <no-reply@castcle.com>',
+      subject: `Report user: ${reportedUser._id}`,
+      to: Environment.SMTP_ADMIN_EMAIL,
+      text: `User ${reportedUser.displayName} (${reportedUser._id}) has been reported.
+Reported by: ${user.displayName} (${user._id})
+Message: ${message}`
+    });
+
+    this.logger.log(`Report has been submitted ${mail.messageId}`);
+  }
+
   updateMobile = async (
     userId: string,
     accountId: string,
@@ -657,60 +696,4 @@
     this.logger.log('Success update verify mobile to user');
     return user;
   };
-=======
-  async blockUser(user: UserDocument, blockedUser?: UserDocument) {
-    if (!blockedUser) throw CastcleException.USER_OR_PAGE_NOT_FOUND;
-
-    const relationship = {
-      user: user._id,
-      followedUser: blockedUser._id,
-      visibility: EntityVisibility.Publish,
-      following: false
-    };
-
-    await this._relationshipModel
-      .updateOne(
-        { user: user._id, followedUser: blockedUser._id },
-        { $setOnInsert: relationship, $set: { blocking: true } },
-        { upsert: true }
-      )
-      .exec();
-  }
-
-  async unblockUser(user: UserDocument, unblockedUser: UserDocument) {
-    if (!unblockedUser) throw CastcleException.USER_OR_PAGE_NOT_FOUND;
-
-    const relationship = await this._relationshipModel
-      .findOne({
-        user: user._id,
-        followedUser: unblockedUser._id,
-        blocking: true
-      })
-      .exec();
-
-    if (!relationship) return;
-
-    relationship.blocking = false;
-    await relationship.save();
-  }
-
-  async reportUser(
-    user: UserDocument,
-    reportedUser: UserDocument,
-    message: string
-  ) {
-    if (!reportedUser) throw CastcleException.USER_OR_PAGE_NOT_FOUND;
-
-    const mail = await this.transporter.sendMail({
-      from: 'castcle-noreply" <no-reply@castcle.com>',
-      subject: `Report user: ${reportedUser._id}`,
-      to: Environment.SMTP_ADMIN_EMAIL,
-      text: `User ${reportedUser.displayName} (${reportedUser._id}) has been reported.
-Reported by: ${user.displayName} (${user._id})
-Message: ${message}`
-    });
-
-    this.logger.log(`Report has been submitted ${mail.messageId}`);
-  }
->>>>>>> 671eecdc
 }