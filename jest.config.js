/*
 * Copyright (c) 2021, Castcle and/or its affiliates. All rights reserved.
 * DO NOT ALTER OR REMOVE COPYRIGHT NOTICES OR THIS FILE HEADER.
 *
 * This code is free software; you can redistribute it and/or modify it
 * under the terms of the GNU General Public License version 3 only, as
 * published by the Free Software Foundation.
 *
 * This code is distributed in the hope that it will be useful, but WITHOUT
 * ANY WARRANTY; without even the implied warranty of MERCHANTABILITY or
 * FITNESS FOR A PARTICULAR PURPOSE. See the GNU General Public License
 * version 3 for more details (a copy is included in the LICENSE file that
 * accompanied this code).
 *
 * You should have received a copy of the GNU General Public License version
 * 3 along with this work; if not, write to the Free Software Foundation,
 * Inc., 51 Franklin St, Fifth Floor, Boston, MA 02110-1301 USA.
 *
 * Please contact Castcle, 22 Phet Kasem 47/2 Alley, Bang Khae, Bangkok,
 * Thailand 10160, or visit www.castcle.com if you need additional information
 * or have any questions.
 */

module.exports = {
  projects: [
    '<rootDir>/apps/metadata',
    '<rootDir>/apps/authentications',
    '<rootDir>/apps/users',
    '<rootDir>/apps/feeds',
    '<rootDir>/apps/notifications',
    '<rootDir>/apps/searches',
    '<rootDir>/apps/bases',
    '<rootDir>/libs/data',
    '<rootDir>/libs/commonDate',
    '<rootDir>/libs/environments',
    '<rootDir>/libs/database',
    '<rootDir>/libs/logger',
<<<<<<< HEAD
    '<rootDir>/libs/message',
    '<rootDir>/libs/exception'
=======
    '<rootDir>/libs/assets'
>>>>>>> 6dd69171
  ]
};<|MERGE_RESOLUTION|>--- conflicted
+++ resolved
@@ -34,12 +34,9 @@
     '<rootDir>/libs/commonDate',
     '<rootDir>/libs/environments',
     '<rootDir>/libs/database',
-    '<rootDir>/libs/logger',
-<<<<<<< HEAD
+    '<rootDir>/libs/logger'
     '<rootDir>/libs/message',
-    '<rootDir>/libs/exception'
-=======
+    '<rootDir>/libs/exception',
     '<rootDir>/libs/assets'
->>>>>>> 6dd69171
   ]
 };