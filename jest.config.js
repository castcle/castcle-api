/*
 * Copyright (c) 2021, Castcle and/or its affiliates. All rights reserved.
 * DO NOT ALTER OR REMOVE COPYRIGHT NOTICES OR THIS FILE HEADER.
 *
 * This code is free software; you can redistribute it and/or modify it
 * under the terms of the GNU General Public License version 3 only, as
 * published by the Free Software Foundation.
 *
 * This code is distributed in the hope that it will be useful, but WITHOUT
 * ANY WARRANTY; without even the implied warranty of MERCHANTABILITY or
 * FITNESS FOR A PARTICULAR PURPOSE. See the GNU General Public License
 * version 3 for more details (a copy is included in the LICENSE file that
 * accompanied this code).
 *
 * You should have received a copy of the GNU General Public License version
 * 3 along with this work; if not, write to the Free Software Foundation,
 * Inc., 51 Franklin St, Fifth Floor, Boston, MA 02110-1301 USA.
 *
 * Please contact Castcle, 22 Phet Kasem 47/2 Alley, Bang Khae, Bangkok,
 * Thailand 10160, or visit www.castcle.com if you need additional information
 * or have any questions.
 */

module.exports = {
  projects: [
    '<rootDir>/apps/metadata',
    '<rootDir>/apps/authentications',
    '<rootDir>/apps/users',
    '<rootDir>/apps/feeds',
    '<rootDir>/apps/notifications',
    '<rootDir>/apps/searches',
    '<rootDir>/apps/bases',
    '<rootDir>/libs/data',
    '<rootDir>/libs/commonDate',
    '<rootDir>/libs/environments',
    '<rootDir>/libs/database',
    '<rootDir>/libs/logger',
<<<<<<< HEAD
    '<rootDir>/libs/token',
=======
    '<rootDir>/libs/message',
    '<rootDir>/libs/exception',
>>>>>>> 5307a22b
    '<rootDir>/libs/assets'
  ]
};<|MERGE_RESOLUTION|>--- conflicted
+++ resolved
@@ -35,12 +35,9 @@
     '<rootDir>/libs/environments',
     '<rootDir>/libs/database',
     '<rootDir>/libs/logger',
-<<<<<<< HEAD
     '<rootDir>/libs/token',
-=======
     '<rootDir>/libs/message',
     '<rootDir>/libs/exception',
->>>>>>> 5307a22b
     '<rootDir>/libs/assets'
   ]
 };