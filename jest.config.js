--- conflicted
+++ resolved
@@ -43,10 +43,7 @@
     '<rootDir>/libs/ranker',
     '<rootDir>/libs/casl',
     '<rootDir>/libs/utils/queue',
-<<<<<<< HEAD
-=======
     '<rootDir>/libs/utils/clients',
->>>>>>> 59b67b41
     '<rootDir>/libs/utils/twilio'
   ]
 };