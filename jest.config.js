/*
 * Copyright (c) 2021, Castcle and/or its affiliates. All rights reserved.
 * DO NOT ALTER OR REMOVE COPYRIGHT NOTICES OR THIS FILE HEADER.
 *
 * This code is free software; you can redistribute it and/or modify it
 * under the terms of the GNU General Public License version 3 only, as
 * published by the Free Software Foundation.
 *
 * This code is distributed in the hope that it will be useful, but WITHOUT
 * ANY WARRANTY; without even the implied warranty of MERCHANTABILITY or
 * FITNESS FOR A PARTICULAR PURPOSE. See the GNU General Public License
 * version 3 for more details (a copy is included in the LICENSE file that
 * accompanied this code).
 *
 * You should have received a copy of the GNU General Public License version
 * 3 along with this work; if not, write to the Free Software Foundation,
 * Inc., 51 Franklin St, Fifth Floor, Boston, MA 02110-1301 USA.
 *
 * Please contact Castcle, 22 Phet Kasem 47/2 Alley, Bang Khae, Bangkok,
 * Thailand 10160, or visit www.castcle.com if you need additional information
 * or have any questions.
 */

module.exports = {
  projects: [
    '<rootDir>/apps/metadata',
    '<rootDir>/apps/authentications',
    '<rootDir>/apps/users',
    '<rootDir>/apps/feeds',
    '<rootDir>/apps/notifications',
    '<rootDir>/apps/searches',
<<<<<<< HEAD
    '<rootDir>/libs/environments',
=======
>>>>>>> cb1d571c
    '<rootDir>/libs/schemas',
    '<rootDir>/libs/database',
  ],
};<|MERGE_RESOLUTION|>--- conflicted
+++ resolved
@@ -29,11 +29,7 @@
     '<rootDir>/apps/feeds',
     '<rootDir>/apps/notifications',
     '<rootDir>/apps/searches',
-<<<<<<< HEAD
     '<rootDir>/libs/environments',
-=======
->>>>>>> cb1d571c
-    '<rootDir>/libs/schemas',
     '<rootDir>/libs/database',
   ],
 };