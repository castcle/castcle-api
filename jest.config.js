/*
 * Copyright (c) 2021, Castcle and/or its affiliates. All rights reserved.
 * DO NOT ALTER OR REMOVE COPYRIGHT NOTICES OR THIS FILE HEADER.
 *
 * This code is free software; you can redistribute it and/or modify it
 * under the terms of the GNU General Public License version 3 only, as
 * published by the Free Software Foundation.
 *
 * This code is distributed in the hope that it will be useful, but WITHOUT
 * ANY WARRANTY; without even the implied warranty of MERCHANTABILITY or
 * FITNESS FOR A PARTICULAR PURPOSE. See the GNU General Public License
 * version 3 for more details (a copy is included in the LICENSE file that
 * accompanied this code).
 *
 * You should have received a copy of the GNU General Public License version
 * 3 along with this work; if not, write to the Free Software Foundation,
 * Inc., 51 Franklin St, Fifth Floor, Boston, MA 02110-1301 USA.
 *
 * Please contact Castcle, 22 Phet Kasem 47/2 Alley, Bang Khae, Bangkok,
 * Thailand 10160, or visit www.castcle.com if you need additional information
 * or have any questions.
 */

module.exports = {
  projects: [
    '<rootDir>/apps/metadata',
    '<rootDir>/apps/authentications',
    '<rootDir>/apps/users',
    '<rootDir>/apps/feeds',
    '<rootDir>/apps/notifications',
    '<rootDir>/apps/searches',
    '<rootDir>/apps/bases',
    '<rootDir>/libs/data',
    '<rootDir>/libs/commonDate',
    '<rootDir>/libs/environments',
    '<rootDir>/libs/database',
    '<rootDir>/libs/logger',
<<<<<<< HEAD
    '<rootDir>/libs/token'
=======
    '<rootDir>/libs/assets'
>>>>>>> 6dd69171
  ]
};<|MERGE_RESOLUTION|>--- conflicted
+++ resolved
@@ -35,10 +35,7 @@
     '<rootDir>/libs/environments',
     '<rootDir>/libs/database',
     '<rootDir>/libs/logger',
-<<<<<<< HEAD
-    '<rootDir>/libs/token'
-=======
+    '<rootDir>/libs/token',
     '<rootDir>/libs/assets'
->>>>>>> 6dd69171
   ]
 };