# Copyright (c) 2021, Castcle and/or its affiliates. All rights reserved.
# DO NOT ALTER OR REMOVE COPYRIGHT NOTICES OR THIS FILE HEADER.

# This code is free software; you can redistribute it and/or modify it
# under the terms of the GNU General Public License version 3 only, as
# published by the Free Software Foundation.

# This code is distributed in the hope that it will be useful, but WITHOUT
# ANY WARRANTY; without even the implied warranty of MERCHANTABILITY or
# FITNESS FOR A PARTICULAR PURPOSE. See the GNU General Public License
# version 3 for more details (a copy is included in the LICENSE file that
# accompanied this code).

# You should have received a copy of the GNU General Public License version
# 3 along with this work; if not, write to the Free Software Foundation,
# Inc., 51 Franklin St, Fifth Floor, Boston, MA 02110-1301 USA.

# Please contact Castcle, 22 Phet Kasem 47/2 Alley, Bang Khae, Bangkok, 
# Thailand 10160, or visit www.castcle.com if you need additional information 
# or have any questions.

NODE_ENV=
PORT=

# Database
DB_USERNAME=
DB_PASSWORD=Secret_String
DB_HOST=
DB_DATABASE_NAME=

# Mail Service
SMTP_ADMIN_EMAIL=admin@castcle.com
SMTP_USERNAME=
SMTP_PASSWORD=Secret_String
SMTP_HOST=
SMTP_PORT=1234

# JWT
JWT_ACCESS_SECRET=Secret_String
JWT_ACCESS_EXPIRES_IN=1800
JWT_REFRESH_SECRET=Secret_String
JWT_REFRESH_EXPIRES_IN=1800
JWT_VERIFY_SECRET=Secret_String
JWT_VERIFY_EXPIRES_IN=1800
JWT_SIGNATURE_SECRET=Secret_String
JWT_SIGNATURE_EXPIRES_IN=1800

# Cloudfront: signed url
CLOUDFRONT_ACCESS_KEY_ID=Secret_String
CLOUDFRONT_PRIVATE_KEY=Secret_String

# Redis
REDIS_HOST=
REDIS_PORT=1234

# Assets
ASSETS_BUCKET_NAME=
ASSETS_HOST=

# Twitter Config
TWITTER_KEY=Secret_String
TWITTER_SECRET_KEY=Secret_String
TWITTER_BEARER_TOKEN=Secret_String
TWITTER_HOST=

# Otp
OTP_DIGITS=8
OTP_EXPIRES_IN=60

# Firebase Config
FIREBASE_PROJECT_ID=
FIREBASE_CLIENT_EMAIL=
FIREBASE_PRIVATE_KEY=Secret_String

# HTTP Config
HTTP_TIME_OUT=5000

# Facebook Config
FB_HOST=
FB_CLIENT_ID=
FB_CLIENT_SECRET=Secret_String
FB_VERIFY_TOKEN=Secret_String

# Telegram Config
TG_BOT_TOKEN=Secret_String

# Apple Config
APPLE_CLIENT_ID=
APPLE_TEAM_ID=
APPLE_KEY_IDENTIFIER=Secret_String
APPLE_PRIVATE_KEY=Secret_String

# Twilio
TWILIO_ACCOUNT_SID=Secret_String
TWILIO_AUTH_TOKEN=Secret_String
TWILIO_OTP_SID=Secret_String

# Youtube
YOUTUBE_VERIFY_TOKEN=
YOUTUBE_WEBHOOK_CALLBACK=

# ip-api.com
IP_API_URL=
IP_API_KEY=Secret_String

# Google
GOOGLE_CLIENT_ID=
GOOGLE_SECRET=Secret_String

# Feed Setting
AUTO_CREATE_GUEST_FEED=0

FEED_FOLLOW_MAX=100
FEED_FOLLOW_RATIO=0.7
FEED_DECAY_DAYS=7

# Ads Setting
ADS_MINIMUM_COST=0.001

# Links
LINK_INVITE_FRIENDS=
<<<<<<< HEAD
LINK_VERIFIED_EMAIL=
=======
LINK_VERIFIED_EMAIL=

# AWS Xray
AWS_XRAY_DAEMON_ADDRESS=

# DS Service
DS_SERVICE_BASE_URL=

RATE_LIMIT_TTL=60
RATE_LIMIT_LIMIT = 10
RATE_LIMIT_OTP_TTL = 60
RATE_LIMIT_OTP_LIMT = 2
>>>>>>> 774e4093
<|MERGE_RESOLUTION|>--- conflicted
+++ resolved
@@ -119,9 +119,6 @@
 
 # Links
 LINK_INVITE_FRIENDS=
-<<<<<<< HEAD
-LINK_VERIFIED_EMAIL=
-=======
 LINK_VERIFIED_EMAIL=
 
 # AWS Xray
@@ -133,5 +130,4 @@
 RATE_LIMIT_TTL=60
 RATE_LIMIT_LIMIT = 10
 RATE_LIMIT_OTP_TTL = 60
-RATE_LIMIT_OTP_LIMT = 2
->>>>>>> 774e4093
+RATE_LIMIT_OTP_LIMT = 2