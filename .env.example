# Copyright (c) 2021, Castcle and/or its affiliates. All rights reserved.
# DO NOT ALTER OR REMOVE COPYRIGHT NOTICES OR THIS FILE HEADER.

# This code is free software; you can redistribute it and/or modify it
# under the terms of the GNU General Public License version 3 only, as
# published by the Free Software Foundation.

# This code is distributed in the hope that it will be useful, but WITHOUT
# ANY WARRANTY; without even the implied warranty of MERCHANTABILITY or
# FITNESS FOR A PARTICULAR PURPOSE. See the GNU General Public License
# version 3 for more details (a copy is included in the LICENSE file that
# accompanied this code).

# You should have received a copy of the GNU General Public License version
# 3 along with this work; if not, write to the Free Software Foundation,
# Inc., 51 Franklin St, Fifth Floor, Boston, MA 02110-1301 USA.

# Please contact Castcle, 22 Phet Kasem 47/2 Alley, Bang Khae, Bangkok, 
# Thailand 10160, or visit www.castcle.com if you need additional information 
# or have any questions.

# Database
DB_USERNAME = ""
DB_PASSWORD = "Secret String"
DB_HOST = ""
DB_DATABASE_NAME = ""

# Mail Service
SMTP_USERNAME = ""
SMTP_PASSWORD = "Secret String"
SMTP_HOST = ""
SMTP_PORT = 1234

# JWT
JWT_ACCESS_SECRET = "Secret String"
JWT_ACCESS_EXPIRES_IN = 1800
JWT_REFRESH_SECRET = "Secret String"
JWT_REFRESH_EXPIRES_IN = 1800
JWT_VERIFY_SECRET = "Secret String"
JWT_VERIFY_EXPIRES_IN = 1800
JWT_SIGNATURE_SECRET = "Secret String"
JWT_SIGNATURE_EXPIRES_IN = 1800

# Cloudfront: signed url
CLOUDFRONT_ACCESS_KEY_ID = "Secret String"
CLOUDFRONT_PRIVATE_KEY = "Secret String"

# Redis
REDIS_HOST = ""
REDIS_PORT = 1234

# Assets
ASSETS_BUCKET_NAME = ""
ASSETS_HOST = ""

# Twitter Config
TWITTER_KEY = "Secret String"
TWITTER_SECRET_KEY = "Secret String"
TWITTER_BEARER_TOKEN = "Secret String"
TWITTER_HOST = ""

# Firebase Config
FIREBASE_PROJECT_ID = ""
FIREBASE_CLIENT_EMAIL = ""
FIREBASE_PRIVATE_KEY = "Secret String"

# HTTP Config
HTTP_TIME_OUT=5000

#Facebook Config
FB_HOST = ""
FB_CLIENT_ID = ""
FB_CLIENT_SECRET = "Secret String"

#Telegram Config
TG_BOT_TOKEN = "Secret String"

#Apple Config
APPLE_CLIENT_ID = ""
APPLE_TEAM_ID = ""
APPLE_KEY_IDENTIFIER = "Secret String"
APPLE_PRIVATE_KEY = "Secret String"

# Twilio
TWILIO_ACCOUNT_SID = "Secret String"
TWILIO_AUTH_TOKEN = "Secret String"
TWILIO_OTP_SID = "Secret String"

# ip-api.com
IP_API_URL = ""
<<<<<<< HEAD
IP_API_KEY = "Secret String"
IP_API_KEY = "Secret String"

#Google
GOOGLE_CLIENT_ID = ""
GOOGLE_SECRET = "Secret String"
=======
IP_API_KEY = "Secret String"
>>>>>>> da87ad98
<|MERGE_RESOLUTION|>--- conflicted
+++ resolved
@@ -88,13 +88,8 @@
 
 # ip-api.com
 IP_API_URL = ""
-<<<<<<< HEAD
-IP_API_KEY = "Secret String"
 IP_API_KEY = "Secret String"
 
 #Google
 GOOGLE_CLIENT_ID = ""
-GOOGLE_SECRET = "Secret String"
-=======
-IP_API_KEY = "Secret String"
->>>>>>> da87ad98
+GOOGLE_SECRET = "Secret String"