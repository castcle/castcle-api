{
  "compileOnSave": false,
  "compilerOptions": {
    "rootDir": ".",
    "sourceMap": true,
    "declaration": false,
    "moduleResolution": "node",
    "emitDecoratorMetadata": true,
    "experimentalDecorators": true,
    "importHelpers": true,
    "target": "es2015",
    "module": "esnext",
    "lib": ["es2017", "dom"],
    "skipLibCheck": true,
    "skipDefaultLibCheck": true,
    "baseUrl": ".",
    "paths": {
<<<<<<< HEAD
      "@castcle-api/commonDate": ["libs/commonDate/src/index.ts"]
=======
      "@castcle-api/environments": ["libs/environments/src/index.ts"]
>>>>>>> fd3d5730
    }
  },
  "exclude": ["node_modules", "tmp"]
}<|MERGE_RESOLUTION|>--- conflicted
+++ resolved
@@ -15,11 +15,8 @@
     "skipDefaultLibCheck": true,
     "baseUrl": ".",
     "paths": {
-<<<<<<< HEAD
       "@castcle-api/commonDate": ["libs/commonDate/src/index.ts"]
-=======
       "@castcle-api/environments": ["libs/environments/src/index.ts"]
->>>>>>> fd3d5730
     }
   },
   "exclude": ["node_modules", "tmp"]
