{
  "npmScope": "castcle-api",
  "affected": {
    "defaultBase": "master"
  },
  "implicitDependencies": {
    "package.json": {
      "dependencies": "*",
      "devDependencies": "*"
    },
    ".eslintrc.json": "*"
  },
  "tasksRunnerOptions": {
    "default": {
      "runner": "@nrwl/workspace/tasks-runners/default",
      "options": {
        "cacheableOperations": ["build", "lint", "test", "e2e"]
      }
    }
  },
  "targetDependencies": {
    "build": [
      {
        "target": "build",
        "projects": "dependencies"
      }
    ]
  },
  "projects": {
    "authentications": {
      "tags": []
    },
<<<<<<< HEAD
    "commonDate": {
=======
    "environments": {
>>>>>>> fd3d5730
      "tags": []
    },
    "feeds": {
      "tags": []
    },
    "metadata": {
      "tags": []
    },
    "notifications": {
      "tags": []
    },
    "searches": {
      "tags": []
    },
    "users": {
      "tags": []
    }
  }
}<|MERGE_RESOLUTION|>--- conflicted
+++ resolved
@@ -30,11 +30,10 @@
     "authentications": {
       "tags": []
     },
-<<<<<<< HEAD
     "commonDate": {
-=======
+      "tags": []
+    },
     "environments": {
->>>>>>> fd3d5730
       "tags": []
     },
     "feeds": {
